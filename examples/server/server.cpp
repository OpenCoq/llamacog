#include "utils.hpp"

#include "arg.h"
#include "common.h"
#include "json-schema-to-grammar.h"
#include "llama.h"
#include "log.h"
#include "sampling.h"
#include "speculative.h"

// Change JSON_ASSERT from assert() to GGML_ASSERT:
#define JSON_ASSERT GGML_ASSERT
#include "json.hpp"
// mime type for sending response
#define MIMETYPE_JSON "application/json; charset=utf-8"

// auto generated files (update with ./deps.sh)
#include "index.html.gz.hpp"
#include "loading.html.hpp"

#include <atomic>
#include <condition_variable>
#include <cstddef>
#include <cinttypes>
#include <deque>
#include <memory>
#include <mutex>
#include <signal.h>
#include <thread>
#include <unordered_map>
#include <unordered_set>

using json = nlohmann::ordered_json;

enum stop_type {
    STOP_TYPE_NONE,
    STOP_TYPE_EOS,
    STOP_TYPE_WORD,
    STOP_TYPE_LIMIT,
};

// state diagram: https://github.com/ggerganov/llama.cpp/pull/9283
enum slot_state {
    SLOT_STATE_IDLE,
    SLOT_STATE_STARTED, // TODO: this state is only used for setting up the initial prompt processing; maybe merge it with launch_slot_with_task in the future
    SLOT_STATE_PROCESSING_PROMPT,
    SLOT_STATE_DONE_PROMPT,
    SLOT_STATE_GENERATING,
};

enum server_state {
    SERVER_STATE_LOADING_MODEL,  // Server is starting up, model not fully loaded yet
    SERVER_STATE_READY,          // Server is ready and model is loaded
};

enum server_task_type {
    SERVER_TASK_TYPE_COMPLETION,
    SERVER_TASK_TYPE_EMBEDDING,
    SERVER_TASK_TYPE_RERANK,
    SERVER_TASK_TYPE_INFILL,
    SERVER_TASK_TYPE_CANCEL,
    SERVER_TASK_TYPE_NEXT_RESPONSE,
    SERVER_TASK_TYPE_METRICS,
    SERVER_TASK_TYPE_SLOT_SAVE,
    SERVER_TASK_TYPE_SLOT_RESTORE,
    SERVER_TASK_TYPE_SLOT_ERASE,
    SERVER_TASK_TYPE_SET_LORA,
};

enum oaicompat_type {
    OAICOMPAT_TYPE_NONE,
    OAICOMPAT_TYPE_CHAT,
    OAICOMPAT_TYPE_COMPLETION,
    OAICOMPAT_TYPE_EMBEDDING,
};

// https://community.openai.com/t/openai-chat-list-of-error-codes-and-types/357791/11
enum error_type {
    ERROR_TYPE_INVALID_REQUEST,
    ERROR_TYPE_AUTHENTICATION,
    ERROR_TYPE_SERVER,
    ERROR_TYPE_NOT_FOUND,
    ERROR_TYPE_PERMISSION,
    ERROR_TYPE_UNAVAILABLE, // custom error
    ERROR_TYPE_NOT_SUPPORTED, // custom error
};

struct slot_params {
    bool stream        = true;
    bool cache_prompt  = true; // remember the prompt to avoid reprocessing all prompt
    bool return_tokens = false;

    int32_t n_keep    =  0; // number of tokens to keep from initial prompt
    int32_t n_discard =  0; // number of tokens after n_keep that may be discarded when shifting context, 0 defaults to half
    int32_t n_predict = -1; // new tokens to predict
    int32_t n_indent  =  0; // mininum line indentation for the generated text in number of whitespace characters

    int64_t t_max_prompt_ms  = -1; // TODO: implement
    int64_t t_max_predict_ms = -1; // if positive, limit the generation phase to this time limit

    std::vector<common_adapter_lora_info> lora;

    std::vector<std::string> antiprompt;
    std::vector<std::string> response_fields;
    bool timings_per_token = false;
    bool post_sampling_probs = false;
    bool ignore_eos = false;

    struct common_params_sampling sampling;
    struct common_params_speculative speculative;

    // OAI-compat fields
    bool           verbose        = false;
    oaicompat_type oaicompat      = OAICOMPAT_TYPE_NONE;
    std::string    oaicompat_model;
    std::string    oaicompat_cmpl_id;

    json to_json() const {
        std::vector<std::string> samplers;
        samplers.reserve(sampling.samplers.size());
        for (const auto & sampler : sampling.samplers) {
            samplers.emplace_back(common_sampler_type_to_str(sampler));
        }

        json lora = json::array();
        for (size_t i = 0; i < this->lora.size(); ++i) {
            lora.push_back({{"id", i}, {"scale", this->lora[i].scale}});
        }

        return json {
            {"n_predict",                 n_predict},     // Server configured n_predict
            {"seed",                      sampling.seed},
            {"temperature",               sampling.temp},
            {"dynatemp_range",            sampling.dynatemp_range},
            {"dynatemp_exponent",         sampling.dynatemp_exponent},
            {"top_k",                     sampling.top_k},
            {"top_p",                     sampling.top_p},
            {"min_p",                     sampling.min_p},
            {"xtc_probability",           sampling.xtc_probability},
            {"xtc_threshold",             sampling.xtc_threshold},
            {"typical_p",                 sampling.typ_p},
            {"repeat_last_n",             sampling.penalty_last_n},
            {"repeat_penalty",            sampling.penalty_repeat},
            {"presence_penalty",          sampling.penalty_present},
            {"frequency_penalty",         sampling.penalty_freq},
            {"dry_multiplier",            sampling.dry_multiplier},
            {"dry_base",                  sampling.dry_base},
            {"dry_allowed_length",        sampling.dry_allowed_length},
            {"dry_penalty_last_n",        sampling.dry_penalty_last_n},
            {"dry_sequence_breakers",     sampling.dry_sequence_breakers},
            {"mirostat",                  sampling.mirostat},
            {"mirostat_tau",              sampling.mirostat_tau},
            {"mirostat_eta",              sampling.mirostat_eta},
            {"stop",                      antiprompt},
            {"max_tokens",                n_predict}, // User configured n_predict
            {"n_keep",                    n_keep},
            {"n_discard",                 n_discard},
            {"ignore_eos",                sampling.ignore_eos},
            {"stream",                    stream},
            {"logit_bias",                format_logit_bias(sampling.logit_bias)},
            {"n_probs",                   sampling.n_probs},
            {"min_keep",                  sampling.min_keep},
            {"grammar",                   sampling.grammar},
            {"samplers",                  samplers},
            {"speculative.n_max",         speculative.n_max},
            {"speculative.n_min",         speculative.n_min},
            {"speculative.p_min",         speculative.p_min},
            {"timings_per_token",         timings_per_token},
            {"post_sampling_probs",       post_sampling_probs},
            {"lora",                      lora},
        };
    }
};

struct server_task {
    int id    = -1; // to be filled by server_queue
    int index = -1; // used when there are multiple prompts (batch request)

    server_task_type type;

    // used by SERVER_TASK_TYPE_CANCEL
    int id_target = -1;

    // used by SERVER_TASK_TYPE_INFERENCE
    slot_params  params;
    llama_tokens prompt_tokens;
    int id_selected_slot = -1;

    // used by SERVER_TASK_TYPE_SLOT_SAVE, SERVER_TASK_TYPE_SLOT_RESTORE, SERVER_TASK_TYPE_SLOT_ERASE
    struct slot_action {
        int slot_id;
        std::string filename;
        std::string filepath;
    };
    slot_action slot_action;

    // used by SERVER_TASK_TYPE_METRICS
    bool metrics_reset_bucket = false;

    // used by SERVER_TASK_TYPE_SET_LORA
    std::vector<common_adapter_lora_info> set_lora;

    server_task(server_task_type type) : type(type) {}

    static slot_params params_from_json_cmpl(
            const llama_context * ctx,
            const common_params & params_base,
            const json & data) {
        const llama_model * model = llama_get_model(ctx);
        const llama_vocab * vocab = llama_model_get_vocab(model);

        slot_params params;

        // Sampling parameter defaults are loaded from the global server context (but individual requests can still override them)
        slot_params defaults;
        defaults.sampling    = params_base.sampling;
        defaults.speculative = params_base.speculative;

        // enabling this will output extra debug information in the HTTP responses from the server
        params.verbose           = params_base.verbosity > 9;
        params.timings_per_token = json_value(data, "timings_per_token", false);

        params.stream           = json_value(data, "stream",             false);
        params.cache_prompt     = json_value(data, "cache_prompt",       true);
        params.return_tokens    = json_value(data, "return_tokens",      false);
        params.n_predict        = json_value(data, "n_predict",          json_value(data, "max_tokens", defaults.n_predict));
        params.n_indent         = json_value(data, "n_indent",           defaults.n_indent);
        params.n_keep           = json_value(data, "n_keep",             defaults.n_keep);
        params.n_discard        = json_value(data, "n_discard",          defaults.n_discard);
      //params.t_max_prompt_ms  = json_value(data, "t_max_prompt_ms",    defaults.t_max_prompt_ms); // TODO: implement
        params.t_max_predict_ms = json_value(data, "t_max_predict_ms",   defaults.t_max_predict_ms);
        params.response_fields  = json_value(data, "response_fields",   std::vector<std::string>());

        params.sampling.top_k              = json_value(data, "top_k",              defaults.sampling.top_k);
        params.sampling.top_p              = json_value(data, "top_p",              defaults.sampling.top_p);
        params.sampling.min_p              = json_value(data, "min_p",              defaults.sampling.min_p);
        params.sampling.xtc_probability    = json_value(data, "xtc_probability",    defaults.sampling.xtc_probability);
        params.sampling.xtc_threshold      = json_value(data, "xtc_threshold",      defaults.sampling.xtc_threshold);
        params.sampling.typ_p              = json_value(data, "typical_p",          defaults.sampling.typ_p);
        params.sampling.temp               = json_value(data, "temperature",        defaults.sampling.temp);
        params.sampling.dynatemp_range     = json_value(data, "dynatemp_range",     defaults.sampling.dynatemp_range);
        params.sampling.dynatemp_exponent  = json_value(data, "dynatemp_exponent",  defaults.sampling.dynatemp_exponent);
        params.sampling.penalty_last_n     = json_value(data, "repeat_last_n",      defaults.sampling.penalty_last_n);
        params.sampling.penalty_repeat     = json_value(data, "repeat_penalty",     defaults.sampling.penalty_repeat);
        params.sampling.penalty_freq       = json_value(data, "frequency_penalty",  defaults.sampling.penalty_freq);
        params.sampling.penalty_present    = json_value(data, "presence_penalty",   defaults.sampling.penalty_present);
        params.sampling.dry_multiplier     = json_value(data, "dry_multiplier",     defaults.sampling.dry_multiplier);
        params.sampling.dry_base           = json_value(data, "dry_base",           defaults.sampling.dry_base);
        params.sampling.dry_allowed_length = json_value(data, "dry_allowed_length", defaults.sampling.dry_allowed_length);
        params.sampling.dry_penalty_last_n = json_value(data, "dry_penalty_last_n", defaults.sampling.dry_penalty_last_n);
        params.sampling.mirostat           = json_value(data, "mirostat",           defaults.sampling.mirostat);
        params.sampling.mirostat_tau       = json_value(data, "mirostat_tau",       defaults.sampling.mirostat_tau);
        params.sampling.mirostat_eta       = json_value(data, "mirostat_eta",       defaults.sampling.mirostat_eta);
        params.sampling.seed               = json_value(data, "seed",               defaults.sampling.seed);
        params.sampling.n_probs            = json_value(data, "n_probs",            defaults.sampling.n_probs);
        params.sampling.min_keep           = json_value(data, "min_keep",           defaults.sampling.min_keep);
        params.post_sampling_probs         = json_value(data, "post_sampling_probs", defaults.post_sampling_probs);

        params.speculative.n_min = json_value(data, "speculative.n_min", defaults.speculative.n_min);
        params.speculative.n_max = json_value(data, "speculative.n_max", defaults.speculative.n_max);
        params.speculative.p_min = json_value(data, "speculative.p_min", defaults.speculative.p_min);

        params.speculative.n_min = std::min(params.speculative.n_max, params.speculative.n_min);
        params.speculative.n_min = std::max(params.speculative.n_min, 2);
        params.speculative.n_max = std::max(params.speculative.n_max, 0);

        if (data.contains("lora")) {
            if (data.at("lora").is_array()) {
                params.lora = parse_lora_request(params_base.lora_adapters, data.at("lora"));
            } else {
                throw std::runtime_error("Error: 'lora' must be an array of objects with 'id' and 'scale' fields");
            }
        } else {
            params.lora = params_base.lora_adapters;
        }

        // TODO: add more sanity checks for the input parameters

        if (params.sampling.penalty_last_n < -1) {
            throw std::runtime_error("Error: repeat_last_n must be >= -1");
        }

        if (params.sampling.dry_penalty_last_n < -1) {
            throw std::runtime_error("Error: dry_penalty_last_n must be >= -1");
        }

        if (params.sampling.penalty_last_n == -1) {
            // note: should be the slot's context and not the full context, but it's ok
            params.sampling.penalty_last_n = llama_n_ctx(ctx);
        }

        if (params.sampling.dry_penalty_last_n == -1) {
            params.sampling.dry_penalty_last_n = llama_n_ctx(ctx);
        }

        if (params.sampling.dry_base < 1.0f) {
            params.sampling.dry_base = defaults.sampling.dry_base;
        }

        // sequence breakers for DRY
        {
            // Currently, this is not compatible with TextGen WebUI, Koboldcpp and SillyTavern format
            // Ref: https://github.com/oobabooga/text-generation-webui/blob/d1af7a41ade7bd3c3a463bfa640725edb818ebaf/extensions/openai/typing.py#L39

            if (data.contains("dry_sequence_breakers")) {
                params.sampling.dry_sequence_breakers = json_value(data, "dry_sequence_breakers", std::vector<std::string>());
                if (params.sampling.dry_sequence_breakers.empty()) {
                    throw std::runtime_error("Error: dry_sequence_breakers must be a non-empty array of strings");
                }
            }
        }

        // process "json_schema" and "grammar"
        if (data.contains("json_schema") && !data.at("json_schema").is_null() && data.contains("grammar") && !data.at("grammar").is_null()) {
            throw std::runtime_error("Either \"json_schema\" or \"grammar\" can be specified, but not both");
        }
        if (data.contains("json_schema") && !data.contains("grammar")) {
            try {
                auto schema                  = json_value(data, "json_schema", json::object());
                params.sampling.grammar = json_schema_to_grammar(schema);
            } catch (const std::exception & e) {
                throw std::runtime_error(std::string("\"json_schema\": ") + e.what());
            }
        } else {
            params.sampling.grammar = json_value(data, "grammar", defaults.sampling.grammar);
        }

        {
            params.sampling.logit_bias.clear();
            params.ignore_eos = json_value(data, "ignore_eos", false);

            const auto & logit_bias = data.find("logit_bias");
            if (logit_bias != data.end() && logit_bias->is_array()) {
                const int n_vocab = llama_vocab_n_tokens(vocab);
                for (const auto & el : *logit_bias) {
                    // TODO: we may want to throw errors here, in case "el" is incorrect
                    if (el.is_array() && el.size() == 2) {
                        float bias;
                        if (el[1].is_number()) {
                            bias = el[1].get<float>();
                        } else if (el[1].is_boolean() && !el[1].get<bool>()) {
                            bias = -INFINITY;
                        } else {
                            continue;
                        }

                        if (el[0].is_number_integer()) {
                            llama_token tok = el[0].get<llama_token>();
                            if (tok >= 0 && tok < n_vocab) {
                                params.sampling.logit_bias.push_back({tok, bias});
                            }
                        } else if (el[0].is_string()) {
                            auto toks = common_tokenize(vocab, el[0].get<std::string>(), false);
                            for (auto tok : toks) {
                                params.sampling.logit_bias.push_back({tok, bias});
                            }
                        }
                    }
                }
            }
        }

        {
            params.antiprompt.clear();

            const auto & stop = data.find("stop");
            if (stop != data.end() && stop->is_array()) {
                for (const auto & word : *stop) {
                    if (!word.empty()) {
                        params.antiprompt.push_back(word);
                    }
                }
            }
        }

        {
            const auto & samplers = data.find("samplers");
            if (samplers != data.end()) {
                if (samplers->is_array()) {
                    std::vector<std::string> sampler_names;
                    for (const auto & name : *samplers) {
                        if (name.is_string()) {
                            sampler_names.emplace_back(name);
                        }
                    }
                    params.sampling.samplers = common_sampler_types_from_names(sampler_names, false);
                } else if (samplers->is_string()){
                    std::string sampler_string;
                    for (const auto & name : *samplers) {
                        sampler_string += name;
                    }
                    params.sampling.samplers = common_sampler_types_from_chars(sampler_string);
                }
            } else {
                params.sampling.samplers = defaults.sampling.samplers;
            }
        }

        std::string model_name = params_base.model_alias.empty() ? DEFAULT_OAICOMPAT_MODEL : params_base.model_alias;
        params.oaicompat_model = json_value(data, "model", model_name);

        return params;
    }

    // utility function
    static std::unordered_set<int> get_list_id(const std::vector<server_task> & tasks) {
        std::unordered_set<int> ids(tasks.size());
        for (size_t i = 0; i < tasks.size(); i++) {
            ids.insert(tasks[i].id);
        }
        return ids;
    }
};

struct result_timings {
    int32_t prompt_n = -1;
    double prompt_ms;
    double prompt_per_token_ms;
    double prompt_per_second;

    int32_t predicted_n = -1;
    double predicted_ms;
    double predicted_per_token_ms;
    double predicted_per_second;

    json to_json() const {
        return {
            {"prompt_n",               prompt_n},
            {"prompt_ms",              prompt_ms},
            {"prompt_per_token_ms",    prompt_per_token_ms},
            {"prompt_per_second",      prompt_per_second},

            {"predicted_n",            predicted_n},
            {"predicted_ms",           predicted_ms},
            {"predicted_per_token_ms", predicted_per_token_ms},
            {"predicted_per_second",   predicted_per_second},
        };
    }
};

struct server_task_result {
    int id           = -1;
    int id_slot      = -1;
    virtual bool is_error() {
        // only used by server_task_result_error
        return false;
    }
    virtual bool is_stop() {
        // only used by server_task_result_cmpl_*
        return false;
    }
    virtual int get_index() {
        return -1;
    }
    virtual json to_json() = 0;
    virtual ~server_task_result() = default;
};

// using shared_ptr for polymorphism of server_task_result
using server_task_result_ptr = std::unique_ptr<server_task_result>;

inline std::string stop_type_to_str(stop_type type) {
    switch (type) {
        case STOP_TYPE_EOS:   return "eos";
        case STOP_TYPE_WORD:  return "word";
        case STOP_TYPE_LIMIT: return "limit";
        default:              return "none";
    }
}

struct completion_token_output {
    llama_token tok;
    float prob;
    std::string text_to_send;
    struct prob_info {
        llama_token tok;
        std::string txt;
        float prob;
    };
    std::vector<prob_info> probs;

    json to_json(bool post_sampling_probs) const {
        json probs_for_token = json::array();
        for (const auto & p : probs) {
            std::string txt(p.txt);
            txt.resize(validate_utf8(txt));
            probs_for_token.push_back(json {
                {"id",      p.tok},
                {"token",   txt},
                {"bytes",   str_to_bytes(p.txt)},
                {
                    post_sampling_probs ? "prob" : "logprob",
                    post_sampling_probs ? p.prob : logarithm(p.prob)
                },
            });
        }
        return probs_for_token;
    }

    static json probs_vector_to_json(const std::vector<completion_token_output> & probs, bool post_sampling_probs) {
        json out = json::array();
        for (const auto & p : probs) {
            std::string txt(p.text_to_send);
            txt.resize(validate_utf8(txt));
            out.push_back(json {
                {"id",           p.tok},
                {"token",        txt},
                {"bytes",        str_to_bytes(p.text_to_send)},
                {
                    post_sampling_probs ? "prob" : "logprob",
                    post_sampling_probs ? p.prob : logarithm(p.prob)
                },
                {
                    post_sampling_probs ? "top_probs" : "top_logprobs",
                    p.to_json(post_sampling_probs)
                },
            });
        }
        return out;
    }

    static float logarithm(float x) {
        // nlohmann::json converts -inf to null, so we need to prevent that
        return x == 0.0f ? std::numeric_limits<float>::lowest() : std::log(x);
    }

    static std::vector<unsigned char> str_to_bytes(const std::string & str) {
        std::vector<unsigned char> bytes;
        for (unsigned char c : str) {
            bytes.push_back(c);
        }
        return bytes;
    }
};

struct server_task_result_cmpl_final : server_task_result {
    int index = 0;

    std::string  content;
    llama_tokens tokens;

    bool stream;
    result_timings timings;
    std::string prompt;

    bool truncated;
    int32_t n_decoded;
    int32_t n_prompt_tokens;
    int32_t n_tokens_cached;
    bool has_new_line;
    std::string stopping_word;
    stop_type stop = STOP_TYPE_NONE;

    bool post_sampling_probs;
    std::vector<completion_token_output> probs_output;
    std::vector<std::string>  response_fields;

    slot_params generation_params;

    // OAI-compat fields
    bool           verbose        = false;
    oaicompat_type oaicompat = OAICOMPAT_TYPE_NONE;
    std::string    oaicompat_model;
    std::string    oaicompat_cmpl_id;

    virtual int get_index() override {
        return index;
    }

    virtual bool is_stop() override {
        return true; // in stream mode, final responses are considered stop
    }

    virtual json to_json() override {
        switch (oaicompat) {
            case OAICOMPAT_TYPE_NONE:
                return to_json_non_oaicompat();
            case OAICOMPAT_TYPE_COMPLETION:
                return to_json_oaicompat();
            case OAICOMPAT_TYPE_CHAT:
                return stream ? to_json_oaicompat_chat_stream() : to_json_oaicompat_chat();
            default:
                GGML_ASSERT(false && "Invalid oaicompat_type");
        }
    }

    json to_json_non_oaicompat() {
        json res = json {
            {"index",               index},
            {"content",             stream ? "" : content}, // in stream mode, content is already in last partial chunk
            {"tokens",              stream ? llama_tokens {} : tokens},
            {"id_slot",             id_slot},
            {"stop",                true},
            {"model",               oaicompat_model},
            {"tokens_predicted",    n_decoded},
            {"tokens_evaluated",    n_prompt_tokens},
            {"generation_settings", generation_params.to_json()},
            {"prompt",              prompt},
            {"has_new_line",        has_new_line},
            {"truncated",           truncated},
            {"stop_type",           stop_type_to_str(stop)},
            {"stopping_word",       stopping_word},
            {"tokens_cached",       n_tokens_cached},
            {"timings",             timings.to_json()},
        };
        if (!stream && !probs_output.empty()) {
            res["completion_probabilities"] = completion_token_output::probs_vector_to_json(probs_output, post_sampling_probs);
        }
        return response_fields.empty() ? res : json_get_nested_values(response_fields, res);
    }

    json to_json_oaicompat() {
        std::time_t t = std::time(0);
        json logprobs = json(nullptr); // OAI default to null
        if (!stream && probs_output.size() > 0) {
            logprobs = json{
                {"content", completion_token_output::probs_vector_to_json(probs_output, post_sampling_probs)},
            };
        }
        json finish_reason = "length";
        if (stop == STOP_TYPE_WORD || stop == STOP_TYPE_EOS) {
            finish_reason = "stop";
        }
        json res = json {
            {"choices",            json::array({
                json{
                    {"text",          stream ? "" : content}, // in stream mode, content is already in last partial chunk
                    {"index",         index},
                    {"logprobs",      logprobs},
                    {"finish_reason", finish_reason},
                }
            })},
            {"created",            t},
            {"model",              oaicompat_model},
            {"system_fingerprint", build_info},
            {"object",             "text_completion"},
            {"usage", json {
                {"completion_tokens", n_decoded},
                {"prompt_tokens",     n_prompt_tokens},
                {"total_tokens",      n_decoded + n_prompt_tokens}
            }},
            {"id", oaicompat_cmpl_id}
        };

        // extra fields for debugging purposes
        if (verbose) {
            res["__verbose"] = to_json_non_oaicompat();
        }
        if (timings.prompt_n >= 0) {
            res.push_back({"timings", timings.to_json()});
        }

        return res;
    }

    json to_json_oaicompat_chat() {
        std::string finish_reason = "length";
        if (stop == STOP_TYPE_WORD || stop == STOP_TYPE_EOS) {
            finish_reason = "stop";
        }

        json choice = json{
            {"finish_reason", finish_reason},
            {"index", 0},
            {"message", json {
                {"content", content},
                {"role",    "assistant"}
            }
        }};

        if (!stream && probs_output.size() > 0) {
            choice["logprobs"] = json{
                {"content", completion_token_output::probs_vector_to_json(probs_output, post_sampling_probs)},
            };
        }

        std::time_t t = std::time(0);

        json res = json {
            {"choices",            json::array({choice})},
            {"created",            t},
            {"model",              oaicompat_model},
            {"system_fingerprint", build_info},
            {"object",             "chat.completion"},
            {"usage", json {
                {"completion_tokens", n_decoded},
                {"prompt_tokens",     n_prompt_tokens},
                {"total_tokens",      n_decoded + n_prompt_tokens}
            }},
            {"id", oaicompat_cmpl_id}
        };

        // extra fields for debugging purposes
        if (verbose) {
            res["__verbose"] = to_json_non_oaicompat();
        }
        if (timings.prompt_n >= 0) {
            res.push_back({"timings", timings.to_json()});
        }

        return res;
    }

    json to_json_oaicompat_chat_stream() {
        std::time_t t = std::time(0);
        std::string finish_reason = "length";
        if (stop == STOP_TYPE_WORD || stop == STOP_TYPE_EOS) {
            finish_reason = "stop";
        }

        json choice = json{
            {"finish_reason", finish_reason},
            {"index", 0},
            {"delta", json::object()}
        };

        json ret = json {
            {"choices",            json::array({choice})},
            {"created",            t},
            {"id",                 oaicompat_cmpl_id},
            {"model",              oaicompat_model},
            {"system_fingerprint", build_info},
            {"object",             "chat.completion.chunk"},
            {"usage", json {
                {"completion_tokens", n_decoded},
                {"prompt_tokens",     n_prompt_tokens},
                {"total_tokens",      n_decoded + n_prompt_tokens},
            }},
        };

        if (timings.prompt_n >= 0) {
            ret.push_back({"timings", timings.to_json()});
        }

        return ret;
    }
};

struct server_task_result_cmpl_partial : server_task_result {
    int index = 0;

    std::string  content;
    llama_tokens tokens;

    int32_t n_decoded;
    int32_t n_prompt_tokens;

    bool post_sampling_probs;
    completion_token_output prob_output;
    result_timings timings;

    // OAI-compat fields
    bool           verbose   = false;
    oaicompat_type oaicompat = OAICOMPAT_TYPE_NONE;
    std::string    oaicompat_model;
    std::string    oaicompat_cmpl_id;

    virtual int get_index() override {
        return index;
    }

    virtual bool is_stop() override {
        return false; // in stream mode, partial responses are not considered stop
    }

    virtual json to_json() override {
        switch (oaicompat) {
            case OAICOMPAT_TYPE_NONE:
                return to_json_non_oaicompat();
            case OAICOMPAT_TYPE_COMPLETION:
                return to_json_oaicompat();
            case OAICOMPAT_TYPE_CHAT:
                return to_json_oaicompat_chat();
            default:
                GGML_ASSERT(false && "Invalid oaicompat_type");
        }
    }

    json to_json_non_oaicompat() {
        // non-OAI-compat JSON
        json res = json {
            {"index",            index},
            {"content",          content},
            {"tokens",           tokens},
            {"stop",             false},
            {"id_slot",          id_slot},
            {"tokens_predicted", n_decoded},
            {"tokens_evaluated", n_prompt_tokens},
        };
        // populate the timings object when needed (usually for the last response or with timings_per_token enabled)
        if (timings.prompt_n > 0) {
            res.push_back({"timings", timings.to_json()});
        }
        if (!prob_output.probs.empty()) {
            res["completion_probabilities"] = completion_token_output::probs_vector_to_json({prob_output}, post_sampling_probs);
        }
        return res;
    }

    json to_json_oaicompat() {
        std::time_t t = std::time(0);
        json logprobs = json(nullptr); // OAI default to null
        if (prob_output.probs.size() > 0) {
            logprobs = json{
                {"content", completion_token_output::probs_vector_to_json({prob_output}, post_sampling_probs)},
            };
        }
        json res = json {
            {"choices",            json::array({
                json{
                    {"text",          content},
                    {"index",         index},
                    {"logprobs",      logprobs},
                    {"finish_reason", nullptr},
                }
            })},
            {"created",            t},
            {"model",              oaicompat_model},
            {"system_fingerprint", build_info},
            {"object",             "text_completion"},
            {"id",                 oaicompat_cmpl_id}
        };

        // extra fields for debugging purposes
        if (verbose) {
            res["__verbose"] = to_json_non_oaicompat();
        }
        if (timings.prompt_n >= 0) {
            res.push_back({"timings", timings.to_json()});
        }

        return res;
    }

    json to_json_oaicompat_chat() {
        bool first = n_decoded == 0;
        std::time_t t = std::time(0);
        json choices;

        if (first) {
            if (content.empty()) {
                choices = json::array({json{{"finish_reason", nullptr},
                                            {"index", 0},
                                            {"delta", json{{"role", "assistant"}}}}});
            } else {
                // We have to send this as two updates to conform to openai behavior
                json initial_ret = json{{"choices", json::array({json{
                                        {"finish_reason", nullptr},
                                        {"index", 0},
                                        {"delta", json{
                                            {"role", "assistant"}
                                        }}}})},
                            {"created", t},
                            {"id", oaicompat_cmpl_id},
                            {"model", oaicompat_model},
                            {"object", "chat.completion.chunk"}};

                json second_ret = json{
                            {"choices", json::array({json{{"finish_reason", nullptr},
                                                            {"index", 0},
                                                            {"delta", json {
                                                            {"content", content}}}
                                                            }})},
                            {"created", t},
                            {"id", oaicompat_cmpl_id},
                            {"model", oaicompat_model},
                            {"object", "chat.completion.chunk"}};

                return std::vector<json>({initial_ret, second_ret});
            }
        } else {
            choices = json::array({json{
                {"finish_reason", nullptr},
                {"index", 0},
                {"delta",
                json {
                    {"content", content},
                }},
            }});
        }

        GGML_ASSERT(choices.size() >= 1);

        if (prob_output.probs.size() > 0) {
            choices[0]["logprobs"] = json{
                {"content", completion_token_output::probs_vector_to_json({prob_output}, post_sampling_probs)},
            };
        }

        json ret = json {
            {"choices",            choices},
            {"created",            t},
            {"id",                 oaicompat_cmpl_id},
            {"model",              oaicompat_model},
            {"system_fingerprint", build_info},
            {"object",             "chat.completion.chunk"}
        };

        if (timings.prompt_n >= 0) {
            ret.push_back({"timings", timings.to_json()});
        }

        return std::vector<json>({ret});
    }
};

struct server_task_result_embd : server_task_result {
    int index = 0;
    std::vector<std::vector<float>> embedding;

    int32_t n_tokens;

    // OAI-compat fields
    oaicompat_type oaicompat = OAICOMPAT_TYPE_NONE;

    virtual int get_index() override {
        return index;
    }

    virtual json to_json() override {
        return oaicompat == OAICOMPAT_TYPE_EMBEDDING
            ? to_json_oaicompat()
            : to_json_non_oaicompat();
    }

    json to_json_non_oaicompat() {
        return json {
            {"index",     index},
            {"embedding", embedding},
        };
    }

    json to_json_oaicompat() {
        return json {
            {"index",            index},
            {"embedding",        embedding[0]},
            {"tokens_evaluated", n_tokens},
        };
    }
};

struct server_task_result_rerank : server_task_result {
    int index = 0;
    float score = -1e6;

    int32_t n_tokens;

    virtual int get_index() override {
        return index;
    }

    virtual json to_json() override {
        return json {
            {"index",            index},
            {"score",            score},
            {"tokens_evaluated", n_tokens},
        };
    }
};

// this function maybe used outside of server_task_result_error
static json format_error_response(const std::string & message, const enum error_type type) {
    std::string type_str;
    int code = 500;
    switch (type) {
        case ERROR_TYPE_INVALID_REQUEST:
            type_str = "invalid_request_error";
            code = 400;
            break;
        case ERROR_TYPE_AUTHENTICATION:
            type_str = "authentication_error";
            code = 401;
            break;
        case ERROR_TYPE_NOT_FOUND:
            type_str = "not_found_error";
            code = 404;
            break;
        case ERROR_TYPE_SERVER:
            type_str = "server_error";
            code = 500;
            break;
        case ERROR_TYPE_PERMISSION:
            type_str = "permission_error";
            code = 403;
            break;
        case ERROR_TYPE_NOT_SUPPORTED:
            type_str = "not_supported_error";
            code = 501;
            break;
        case ERROR_TYPE_UNAVAILABLE:
            type_str = "unavailable_error";
            code = 503;
            break;
    }
    return json {
        {"code", code},
        {"message", message},
        {"type", type_str},
    };
}

struct server_task_result_error : server_task_result {
    int index = 0;
    error_type err_type = ERROR_TYPE_SERVER;
    std::string err_msg;

    virtual bool is_error() override {
        return true;
    }

    virtual json to_json() override {
        return format_error_response(err_msg, err_type);
    }
};

struct server_task_result_metrics : server_task_result {
    int n_idle_slots;
    int n_processing_slots;
    int n_tasks_deferred;
    int64_t t_start;

    int32_t kv_cache_tokens_count;
    int32_t kv_cache_used_cells;

    // TODO: somehow reuse server_metrics in the future, instead of duplicating the fields
    uint64_t n_prompt_tokens_processed_total = 0;
    uint64_t t_prompt_processing_total       = 0;
    uint64_t n_tokens_predicted_total        = 0;
    uint64_t t_tokens_generation_total       = 0;

    uint64_t n_prompt_tokens_processed = 0;
    uint64_t t_prompt_processing       = 0;

    uint64_t n_tokens_predicted  = 0;
    uint64_t t_tokens_generation = 0;

    uint64_t n_decode_total     = 0;
    uint64_t n_busy_slots_total = 0;

    // while we can also use std::vector<server_slot> this requires copying the slot object which can be quite messy
    // therefore, we use json to temporarily store the slot.to_json() result
    json slots_data = json::array();

    virtual json to_json() override {
        return json {
            { "idle",                            n_idle_slots },
            { "processing",                      n_processing_slots },
            { "deferred",                        n_tasks_deferred },
            { "t_start",                         t_start },

            { "n_prompt_tokens_processed_total", n_prompt_tokens_processed_total },
            { "t_tokens_generation_total",       t_tokens_generation_total },
            { "n_tokens_predicted_total",        n_tokens_predicted_total },
            { "t_prompt_processing_total",       t_prompt_processing_total },

            { "n_prompt_tokens_processed",       n_prompt_tokens_processed },
            { "t_prompt_processing",             t_prompt_processing },
            { "n_tokens_predicted",              n_tokens_predicted },
            { "t_tokens_generation",             t_tokens_generation },

            { "n_decode_total",                  n_decode_total },
            { "n_busy_slots_total",              n_busy_slots_total },

            { "kv_cache_tokens_count",           kv_cache_tokens_count },
            { "kv_cache_used_cells",             kv_cache_used_cells },

            { "slots",                           slots_data },
        };
    }
};

struct server_task_result_slot_save_load : server_task_result {
    std::string filename;
    bool is_save; // true = save, false = load

    size_t n_tokens;
    size_t n_bytes;
    double t_ms;

    virtual json to_json() override {
        if (is_save) {
            return json {
                { "id_slot",   id_slot },
                { "filename",  filename },
                { "n_saved",   n_tokens },
                { "n_written", n_bytes },
                { "timings", {
                    { "save_ms", t_ms }
                }},
            };
        } else {
            return json {
                { "id_slot",    id_slot },
                { "filename",   filename },
                { "n_restored", n_tokens },
                { "n_read",     n_bytes },
                { "timings", {
                    { "restore_ms", t_ms }
                }},
            };
        }
    }
};

struct server_task_result_slot_erase : server_task_result {
    size_t n_erased;

    virtual json to_json() override {
        return json {
            { "id_slot",  id_slot },
            { "n_erased", n_erased },
        };
    }
};

struct server_task_result_apply_lora : server_task_result {
    virtual json to_json() override {
        return json {{ "success", true }};
    }
};

struct server_slot {
    int id;
    int id_task = -1;

    // only used for completion/embedding/infill/rerank
    server_task_type task_type = SERVER_TASK_TYPE_COMPLETION;

    llama_batch batch_spec = {};

    llama_context * ctx = nullptr;
    llama_context * ctx_dft = nullptr;

    common_speculative * spec = nullptr;

    std::vector<common_adapter_lora_info> lora;

    // the index relative to completion multi-task request
    size_t index = 0;

    struct slot_params params;

    slot_state state = SLOT_STATE_IDLE;

    // used to determine the slot that has been used the longest
    int64_t t_last_used = -1;

    // generation props
    int32_t n_ctx       = 0;  // context size per slot
    int32_t n_past      = 0;
    int32_t n_decoded   = 0;
    int32_t n_remaining = -1;
    int32_t i_batch     = -1;
    int32_t n_predict   = -1; // TODO: disambiguate from params.n_predict

    // n_prompt_tokens may not be equal to prompt_tokens.size(), because prompt maybe truncated
    int32_t n_prompt_tokens           = 0;
    int32_t n_prompt_tokens_processed = 0;

    // input prompt tokens
    llama_tokens prompt_tokens;

    size_t last_nl_pos = 0;

    std::string  generated_text;
    llama_tokens generated_tokens;

    llama_tokens cache_tokens;

    std::vector<completion_token_output> generated_token_probs;

    bool has_next_token = true;
    bool has_new_line   = false;
    bool truncated      = false;
    stop_type stop;

    std::string stopping_word;

    // sampling
    json json_schema;

    struct common_sampler * smpl = nullptr;

    llama_token sampled;

    // stats
    size_t n_sent_text        = 0; // number of sent text character

    int64_t t_start_process_prompt;
    int64_t t_start_generation;

    double t_prompt_processing; // ms
    double t_token_generation;  // ms

    std::function<void(int)> callback_on_release;

    void reset() {
        SLT_DBG(*this, "%s", "\n");

        n_prompt_tokens    = 0;
        last_nl_pos        = 0;
        generated_text     = "";
        has_new_line       = false;
        truncated          = false;
        stop               = STOP_TYPE_NONE;
        stopping_word      = "";
        n_past             = 0;
        n_sent_text        = 0;
        task_type          = SERVER_TASK_TYPE_COMPLETION;

        generated_tokens.clear();
        generated_token_probs.clear();
    }

    bool is_non_causal() const {
        return task_type == SERVER_TASK_TYPE_EMBEDDING || task_type == SERVER_TASK_TYPE_RERANK;
    }

    bool can_batch_with(server_slot & other_slot) {
        return is_non_causal() == other_slot.is_non_causal()
            && are_lora_equal(lora, other_slot.lora);
    }

    bool has_budget(const common_params & global_params) {
        if (params.n_predict == -1 && global_params.n_predict == -1) {
            return true; // limitless
        }

        n_remaining = -1;

        if (params.n_predict != -1) {
            n_remaining = params.n_predict - n_decoded;
        } else if (global_params.n_predict != -1) {
            n_remaining = global_params.n_predict - n_decoded;
        }

        return n_remaining > 0; // no budget
    }

    bool is_processing() const {
        return state != SLOT_STATE_IDLE;
    }

    bool can_speculate() const {
        return ctx_dft && params.speculative.n_max > 0 && params.cache_prompt;
    }

    void add_token(const completion_token_output & token) {
        if (!is_processing()) {
            SLT_WRN(*this, "%s", "slot is not processing\n");
            return;
        }
        generated_token_probs.push_back(token);
    }

    void release() {
        if (is_processing()) {
            SLT_INF(*this, "stop processing: n_past = %d, truncated = %d\n", n_past, truncated);

            t_last_used = ggml_time_us();
            t_token_generation = (ggml_time_us() - t_start_generation) / 1e3;
            state = SLOT_STATE_IDLE;
            callback_on_release(id);
        }
    }

    result_timings get_timings() const {
        result_timings timings;
        timings.prompt_n = n_prompt_tokens_processed;
        timings.prompt_ms = t_prompt_processing;
        timings.prompt_per_token_ms = t_prompt_processing / n_prompt_tokens_processed;
        timings.prompt_per_second = 1e3 / t_prompt_processing * n_prompt_tokens_processed;

        timings.predicted_n = n_decoded;
        timings.predicted_ms = t_token_generation;
        timings.predicted_per_token_ms = t_token_generation / n_decoded;
        timings.predicted_per_second = 1e3 / t_token_generation * n_decoded;

        return timings;
    }

    size_t find_stopping_strings(const std::string & text, const size_t last_token_size, bool is_full_stop) {
        size_t stop_pos = std::string::npos;

        for (const std::string & word : params.antiprompt) {
            size_t pos;

            if (is_full_stop) {
                const size_t tmp      = word.size() + last_token_size;
                const size_t from_pos = text.size() > tmp ? text.size() - tmp : 0;

                pos = text.find(word, from_pos);
            } else {
                // otherwise, partial stop
                pos = find_partial_stop_string(word, text);
            }

            if (pos != std::string::npos && (stop_pos == std::string::npos || pos < stop_pos)) {
                if (is_full_stop) {
                    stop           = STOP_TYPE_WORD;
                    stopping_word  = word;
                    has_next_token = false;
                }
                stop_pos = pos;
            }
        }

        return stop_pos;
    }

    void print_timings() const {
        const double t_prompt        =       t_prompt_processing / n_prompt_tokens_processed;
        const double n_prompt_second = 1e3 / t_prompt_processing * n_prompt_tokens_processed;

        const double t_gen        =       t_token_generation / n_decoded;
        const double n_gen_second = 1e3 / t_token_generation * n_decoded;

        SLT_INF(*this,
                "\n"
                "prompt eval time = %10.2f ms / %5d tokens (%8.2f ms per token, %8.2f tokens per second)\n"
                "       eval time = %10.2f ms / %5d tokens (%8.2f ms per token, %8.2f tokens per second)\n"
                "      total time = %10.2f ms / %5d tokens\n",
                t_prompt_processing, n_prompt_tokens_processed, t_prompt, n_prompt_second,
                t_token_generation, n_decoded, t_gen, n_gen_second,
                t_prompt_processing + t_token_generation, n_prompt_tokens_processed + n_decoded);
    }

    json to_json() const {
        return json {
            {"id",            id},
            {"id_task",       id_task},
            {"n_ctx",         n_ctx},
            {"speculative",   can_speculate()},
            {"is_processing", is_processing()},
            {"non_causal",    is_non_causal()},
            {"params",        params.to_json()},
            {"prompt",        common_detokenize(ctx, prompt_tokens)},
            {"next_token",
                {
                    {"has_next_token", has_next_token},
                    {"has_new_line",   has_new_line},
                    {"n_remain",       n_remaining},
                    {"n_decoded",      n_decoded},
                    {"stopping_word",  stopping_word},
                }
            },
        };
    }
};

struct server_metrics {
    int64_t t_start = 0;

    uint64_t n_prompt_tokens_processed_total = 0;
    uint64_t t_prompt_processing_total       = 0;
    uint64_t n_tokens_predicted_total        = 0;
    uint64_t t_tokens_generation_total       = 0;

    uint64_t n_prompt_tokens_processed = 0;
    uint64_t t_prompt_processing       = 0;

    uint64_t n_tokens_predicted  = 0;
    uint64_t t_tokens_generation = 0;

    uint64_t n_decode_total     = 0;
    uint64_t n_busy_slots_total = 0;

    void init() {
        t_start = ggml_time_us();
    }

    void on_prompt_eval(const server_slot & slot) {
        n_prompt_tokens_processed_total += slot.n_prompt_tokens_processed;
        n_prompt_tokens_processed       += slot.n_prompt_tokens_processed;
        t_prompt_processing             += slot.t_prompt_processing;
        t_prompt_processing_total       += slot.t_prompt_processing;
    }

    void on_prediction(const server_slot & slot) {
        n_tokens_predicted_total   += slot.n_decoded;
        n_tokens_predicted         += slot.n_decoded;
        t_tokens_generation        += slot.t_token_generation;
        t_tokens_generation_total  += slot.t_token_generation;
    }

    void on_decoded(const std::vector<server_slot> & slots) {
        n_decode_total++;
        for (const auto & slot : slots) {
            if (slot.is_processing()) {
                n_busy_slots_total++;
            }
        }
    }

    void reset_bucket() {
        n_prompt_tokens_processed = 0;
        t_prompt_processing       = 0;
        n_tokens_predicted        = 0;
        t_tokens_generation       = 0;
    }
};

struct server_queue {
    int id = 0;
    bool running;

    // queues
    std::deque<server_task> queue_tasks;
    std::deque<server_task> queue_tasks_deferred;

    std::mutex mutex_tasks;
    std::condition_variable condition_tasks;

    // callback functions
    std::function<void(server_task)> callback_new_task;
    std::function<void(void)>        callback_update_slots;

    // Add a new task to the end of the queue
    int post(server_task task, bool front = false) {
        std::unique_lock<std::mutex> lock(mutex_tasks);
        GGML_ASSERT(task.id != -1);
        QUE_DBG("new task, id = %d, front = %d\n", task.id, front);
        if (front) {
            queue_tasks.push_front(std::move(task));
        } else {
            queue_tasks.push_back(std::move(task));
        }
        condition_tasks.notify_one();
        return task.id;
    }

    // multi-task version of post()
    int post(std::vector<server_task> & tasks, bool front = false) {
        std::unique_lock<std::mutex> lock(mutex_tasks);
        for (auto & task : tasks) {
            if (task.id == -1) {
                task.id = id++;
            }
            QUE_DBG("new task, id = %d/%d, front = %d\n", task.id, (int) tasks.size(), front);
            if (front) {
                queue_tasks.push_front(std::move(task));
            } else {
                queue_tasks.push_back(std::move(task));
            }
        }
        condition_tasks.notify_one();
        return 0;
    }

    // Add a new task, but defer until one slot is available
    void defer(server_task task) {
        std::unique_lock<std::mutex> lock(mutex_tasks);
        QUE_DBG("defer task, id = %d\n", task.id);
        queue_tasks_deferred.push_back(std::move(task));
        condition_tasks.notify_one();
    }

    // Get the next id for creating a new task
    int get_new_id() {
        std::unique_lock<std::mutex> lock(mutex_tasks);
        int new_id = id++;
        return new_id;
    }

    // Register function to process a new task
    void on_new_task(std::function<void(server_task)> callback) {
        callback_new_task = std::move(callback);
    }

    // Register the function to be called when all slots data is ready to be processed
    void on_update_slots(std::function<void(void)> callback) {
        callback_update_slots = std::move(callback);
    }

    // Call when the state of one slot is changed, it will move one task from deferred to main queue
    void pop_deferred_task() {
        std::unique_lock<std::mutex> lock(mutex_tasks);
        if (!queue_tasks_deferred.empty()) {
            queue_tasks.emplace_back(std::move(queue_tasks_deferred.front()));
            queue_tasks_deferred.pop_front();
        }
        condition_tasks.notify_one();
    }

    // end the start_loop routine
    void terminate() {
        std::unique_lock<std::mutex> lock(mutex_tasks);
        running = false;
        condition_tasks.notify_all();
    }

    /**
     * Main loop consists of these steps:
     * - Wait until a new task arrives
     * - Process the task (i.e. maybe copy data into slot)
     * - Check if multitask is finished
     * - Update all slots
     */
    void start_loop() {
        running = true;

        while (true) {
            QUE_DBG("%s", "processing new tasks\n");

            while (true) {
                std::unique_lock<std::mutex> lock(mutex_tasks);
                if (queue_tasks.empty()) {
                    lock.unlock();
                    break;
                }
                server_task task = queue_tasks.front();
                queue_tasks.pop_front();
                lock.unlock();

                QUE_DBG("processing task, id = %d\n", task.id);
                callback_new_task(std::move(task));
            }

            // all tasks in the current loop is processed, slots data is now ready
            QUE_DBG("%s", "update slots\n");

            callback_update_slots();

            QUE_DBG("%s", "waiting for new tasks\n");
            {
                std::unique_lock<std::mutex> lock(mutex_tasks);
                if (queue_tasks.empty()) {
                    if (!running) {
                        QUE_DBG("%s", "terminate\n");
                        return;
                    }
                    condition_tasks.wait(lock, [&]{
                        return (!queue_tasks.empty() || !running);
                    });
                }
            }
        }
    }
};

struct server_response {
    // for keeping track of all tasks waiting for the result
    std::unordered_set<int> waiting_task_ids;

    // the main result queue (using ptr for polymorphism)
    std::vector<server_task_result_ptr> queue_results;

    std::mutex mutex_results;
    std::condition_variable condition_results;

    // add the id_task to the list of tasks waiting for response
    void add_waiting_task_id(int id_task) {
        SRV_DBG("add task %d to waiting list. current waiting = %d (before add)\n", id_task, (int) waiting_task_ids.size());

        std::unique_lock<std::mutex> lock(mutex_results);
        waiting_task_ids.insert(id_task);
    }

    void add_waiting_tasks(const std::vector<server_task> & tasks) {
        std::unique_lock<std::mutex> lock(mutex_results);

        for (const auto & task : tasks) {
            SRV_DBG("add task %d to waiting list. current waiting = %d (before add)\n", task.id, (int) waiting_task_ids.size());
            waiting_task_ids.insert(task.id);
        }
    }

    // when the request is finished, we can remove task associated with it
    void remove_waiting_task_id(int id_task) {
        SRV_DBG("remove task %d from waiting list. current waiting = %d (before remove)\n", id_task, (int) waiting_task_ids.size());

        std::unique_lock<std::mutex> lock(mutex_results);
        waiting_task_ids.erase(id_task);
    }

    void remove_waiting_task_ids(const std::unordered_set<int> & id_tasks) {
        std::unique_lock<std::mutex> lock(mutex_results);

        for (const auto & id_task : id_tasks) {
            SRV_DBG("remove task %d from waiting list. current waiting = %d (before remove)\n", id_task, (int) waiting_task_ids.size());
            waiting_task_ids.erase(id_task);
        }
    }

    // This function blocks the thread until there is a response for one of the id_tasks
    server_task_result_ptr recv(const std::unordered_set<int> & id_tasks) {
        while (true) {
            std::unique_lock<std::mutex> lock(mutex_results);
            condition_results.wait(lock, [&]{
                return !queue_results.empty();
            });

            for (int i = 0; i < (int) queue_results.size(); i++) {
                if (id_tasks.find(queue_results[i]->id) != id_tasks.end()) {
                    server_task_result_ptr res = std::move(queue_results[i]);
                    queue_results.erase(queue_results.begin() + i);
                    return res;
                }
            }
        }

        // should never reach here
    }

    // single-task version of recv()
    server_task_result_ptr recv(int id_task) {
        std::unordered_set<int> id_tasks = {id_task};
        return recv(id_tasks);
    }

    // Send a new result to a waiting id_task
    void send(server_task_result_ptr && result) {
        SRV_DBG("sending result for task id = %d\n", result->id);

        std::unique_lock<std::mutex> lock(mutex_results);
        for (const auto & id_task : waiting_task_ids) {
            if (result->id == id_task) {
                SRV_DBG("task id = %d pushed to result queue\n", result->id);

                queue_results.emplace_back(std::move(result));
                condition_results.notify_all();
                return;
            }
        }
    }
};

struct server_context {
    common_params params_base;

    // note: keep these alive - they determine the lifetime of the model, context, etc.
    common_init_result llama_init;
    common_init_result llama_init_dft;

    llama_model * model = nullptr;
    llama_context * ctx = nullptr;

    const llama_vocab * vocab = nullptr;

    llama_model * model_dft = nullptr;

    llama_context_params cparams_dft;

    llama_batch batch = {};

    bool clean_kv_cache = true;
    bool add_bos_token  = true;
    bool has_eos_token  = false;

    int32_t n_ctx; // total context for all clients / slots

    // slots / clients
    std::vector<server_slot> slots;
    json default_generation_settings_for_props;

    server_queue    queue_tasks;
    server_response queue_results;

    server_metrics metrics;

    // Necessary similarity of prompt for slot selection
    float slot_prompt_similarity = 0.0f;

    ~server_context() {
        // Clear any sampling context
        for (server_slot & slot : slots) {
            common_sampler_free(slot.smpl);
            slot.smpl = nullptr;

            llama_free(slot.ctx_dft);
            slot.ctx_dft = nullptr;

            common_speculative_free(slot.spec);
            slot.spec = nullptr;

            llama_batch_free(slot.batch_spec);
        }

        llama_batch_free(batch);
    }

    bool load_model(const common_params & params) {
        SRV_INF("loading model '%s'\n", params.model.c_str());

        params_base = params;

        llama_init = common_init_from_params(params_base);

        model = llama_init.model.get();
        ctx   = llama_init.context.get();

        if (model == nullptr) {
            SRV_ERR("failed to load model, '%s'\n", params_base.model.c_str());
            return false;
        }

        vocab = llama_model_get_vocab(model);

        n_ctx = llama_n_ctx(ctx);

        add_bos_token = llama_vocab_get_add_bos(vocab);
        has_eos_token = llama_vocab_eos(vocab) != LLAMA_TOKEN_NULL;

        if (!params_base.speculative.model.empty()) {
            SRV_INF("loading draft model '%s'\n", params_base.speculative.model.c_str());

            auto params_dft = params_base;

            params_dft.devices      = params_base.speculative.devices;
            params_dft.model        = params_base.speculative.model;
            params_dft.n_ctx        = params_base.speculative.n_ctx == 0 ? params_base.n_ctx / params_base.n_parallel : params_base.speculative.n_ctx;
            params_dft.n_gpu_layers = params_base.speculative.n_gpu_layers;
            params_dft.n_parallel   = 1;

            llama_init_dft = common_init_from_params(params_dft);

            model_dft = llama_init_dft.model.get();

            if (model_dft == nullptr) {
                SRV_ERR("failed to load draft model, '%s'\n", params_base.speculative.model.c_str());
                return false;
            }

            if (!common_speculative_are_compatible(ctx, llama_init_dft.context.get())) {
                SRV_ERR("the draft model '%s' is not compatible with the target model '%s'\n", params_base.speculative.model.c_str(), params_base.model.c_str());

                return false;
            }

            const int n_ctx_dft = llama_n_ctx(llama_init_dft.context.get());

            cparams_dft = common_context_params_to_llama(params_dft);
            cparams_dft.n_batch = n_ctx_dft;

            // force F16 KV cache for the draft model for extra performance
            cparams_dft.type_k = GGML_TYPE_F16;
            cparams_dft.type_v = GGML_TYPE_F16;
        }

        return true;
    }

<<<<<<< HEAD
    bool validate_model_chat_template(bool use_jinja) const {
        llama_chat_message chat[] = {{"user", "test"}};

        if (use_jinja) {
            auto templates = llama_chat_templates_from_model(model, "");
            try {
                templates.default_template.apply({{
                    {"role", "user"},
                    {"content", "test"},
                }}, json(), true);
                if (templates.tool_use_template) {
                    templates.tool_use_template->apply({{
                        {"role", "user"},
                        {"content", "test"},
                    }}, json(), true);
                }
                return true;
            } catch (const std::exception & e) {
                SRV_ERR("failed to apply template: %s\n", e.what());
            }
        } else {
            std::vector<char> model_template(2048, 0); // longest known template is about 1200 bytes
            std::string template_key = "tokenizer.chat_template";
            int32_t res = llama_model_meta_val_str(model, template_key.c_str(), model_template.data(), model_template.size());
            if (res >= 0) {
                std::string tmpl = std::string(model_template.data(), model_template.size());
                int32_t chat_res = llama_chat_apply_template(model, tmpl.c_str(), chat, 1, true, nullptr, 0);
                return chat_res > 0;
            }
        }
        return false;
=======
    bool validate_builtin_chat_template() const {
        llama_chat_message chat[] = {{"user", "test"}};
        const char * tmpl = llama_model_chat_template(model);
        const int32_t chat_res = llama_chat_apply_template(tmpl, chat, 1, true, nullptr, 0);
        return chat_res > 0;
>>>>>>> 39509fb0
    }

    void init() {
        const int32_t n_ctx_slot = n_ctx / params_base.n_parallel;

        SRV_INF("initializing slots, n_slots = %d\n", params_base.n_parallel);

        for (int i = 0; i < params_base.n_parallel; i++) {
            server_slot slot;

            slot.id = i;
            slot.ctx = ctx;
            slot.n_ctx = n_ctx_slot;
            slot.n_predict = params_base.n_predict;

            if (model_dft) {
                slot.batch_spec = llama_batch_init(params_base.speculative.n_max + 1, 0, 1);

                slot.ctx_dft = llama_init_from_model(model_dft, cparams_dft);
                if (slot.ctx_dft == nullptr) {
                    SRV_ERR("%s", "failed to create draft context\n");
                    return;
                }

                slot.spec = common_speculative_init(slot.ctx_dft);
                if (slot.spec == nullptr) {
                    SRV_ERR("%s", "failed to create speculator\n");
                    return;
                }
            }

            SLT_INF(slot, "new slot n_ctx_slot = %d\n", slot.n_ctx);

            slot.params.sampling = params_base.sampling;

            slot.callback_on_release = [this](int) {
                queue_tasks.pop_deferred_task();
            };

            slot.reset();

            slots.push_back(slot);
        }

        default_generation_settings_for_props = slots[0].to_json();

        // the update_slots() logic will always submit a maximum of n_batch or n_parallel tokens
        // note that n_batch can be > n_ctx (e.g. for non-causal attention models such as BERT where the KV cache is not used)
        {
            const int32_t n_batch = llama_n_batch(ctx);

            // only a single seq_id per token is needed
            batch = llama_batch_init(std::max(n_batch, params_base.n_parallel), 0, 1);
        }

        metrics.init();
    }

    server_slot * get_slot_by_id(int id) {
        for (server_slot & slot : slots) {
            if (slot.id == id) {
                return &slot;
            }
        }

        return nullptr;
    }

    server_slot * get_available_slot(const server_task & task) {
        server_slot * ret = nullptr;

        // find the slot that has at least n% prompt similarity
        if (ret == nullptr && slot_prompt_similarity != 0.0f) {
            int lcs_len = 0;
            float similarity = 0;

            for (server_slot & slot : slots) {
                // skip the slot if it is not available
                if (slot.is_processing()) {
                    continue;
                }

                // skip the slot if it does not contains cached tokens
                if (slot.cache_tokens.empty()) {
                    continue;
                }

                // length of the Longest Common Subsequence between the current slot's prompt and the input prompt
                int cur_lcs_len = common_lcs(slot.cache_tokens, task.prompt_tokens);

                // fraction of the common subsequence length compared to the current slot's prompt length
                float cur_similarity = static_cast<float>(cur_lcs_len) / static_cast<int>(slot.cache_tokens.size());

                // select the current slot if the criteria match
                if (cur_lcs_len > lcs_len && cur_similarity > slot_prompt_similarity) {
                    lcs_len = cur_lcs_len;
                    similarity = cur_similarity;
                    ret = &slot;
                }
            }

            if (ret != nullptr) {
                SLT_DBG(*ret, "selected slot by lcs similarity, lcs_len = %d, similarity = %f\n", lcs_len, similarity);
            }
        }

        // find the slot that has been least recently used
        if (ret == nullptr) {
            int64_t t_last = ggml_time_us();
            for (server_slot & slot : slots) {
                // skip the slot if it is not available
                if (slot.is_processing()) {
                    continue;
                }

                // select the current slot if the criteria match
                if (slot.t_last_used < t_last) {
                    t_last = slot.t_last_used;
                    ret = &slot;
                }
            }

            if (ret != nullptr) {
                SLT_DBG(*ret, "selected slot by lru, t_last = %" PRId64 "\n", t_last);
            }
        }

        return ret;
    }

    bool launch_slot_with_task(server_slot & slot, const server_task & task) {
        slot.reset();
        slot.id_task       = task.id;
        slot.index         = task.index;
        slot.task_type     = task.type;
        slot.params        = std::move(task.params);
        slot.prompt_tokens = std::move(task.prompt_tokens);

        if (!are_lora_equal(task.params.lora, slot.lora)) {
            // if lora is changed, we cannot reuse cached tokens
            slot.cache_tokens.clear();
            slot.lora = task.params.lora;
        }

        SLT_DBG(slot, "launching slot : %s\n", safe_json_to_str(slot.to_json()).c_str());

        if (slot.n_predict > 0 && slot.params.n_predict > slot.n_predict) {
            // Might be better to reject the request with a 400 ?
            slot.params.n_predict = slot.n_predict;
            SLT_WRN(slot, "n_predict = %d exceeds server configuration, setting to %d", slot.n_predict, slot.n_predict);
        }

        if (slot.params.ignore_eos && has_eos_token) {
            slot.params.sampling.logit_bias.push_back({llama_vocab_eos(vocab), -INFINITY});
        }

        {
            if (slot.smpl != nullptr) {
                common_sampler_free(slot.smpl);
            }

            slot.smpl = common_sampler_init(model, slot.params.sampling);
            if (slot.smpl == nullptr) {
                // for now, the only error that may happen here is invalid grammar
                send_error(task, "Failed to parse grammar", ERROR_TYPE_INVALID_REQUEST);
                return false;
            }
        }

        if (slot.ctx_dft) {
            llama_batch_free(slot.batch_spec);

            slot.batch_spec = llama_batch_init(slot.params.speculative.n_max + 1, 0, 1);
        }

        slot.state = SLOT_STATE_STARTED;

        SLT_INF(slot, "%s", "processing task\n");

        return true;
    }

    void kv_cache_clear() {
        SRV_DBG("%s", "clearing KV cache\n");

        // clear the entire KV cache
        llama_kv_cache_clear(ctx);
        clean_kv_cache = false;
    }

    bool process_token(completion_token_output & result, server_slot & slot) {
        // remember which tokens were sampled - used for repetition penalties during sampling
        const std::string token_str = result.text_to_send;
        slot.sampled = result.tok;

        slot.generated_text += token_str;
        if (slot.params.return_tokens) {
            slot.generated_tokens.push_back(result.tok);
        }
        slot.has_next_token = true;

        // check if there is incomplete UTF-8 character at the end
        bool incomplete = validate_utf8(slot.generated_text) < slot.generated_text.size();

        // search stop word and delete it
        if (!incomplete) {
            size_t pos = std::min(slot.n_sent_text, slot.generated_text.size());

            const std::string str_test = slot.generated_text.substr(pos);
            bool send_text = true;

            size_t stop_pos = slot.find_stopping_strings(str_test, token_str.size(), true);
            if (stop_pos != std::string::npos) {
                slot.generated_text.erase(
                    slot.generated_text.begin() + pos + stop_pos,
                    slot.generated_text.end());
                pos = std::min(slot.n_sent_text, slot.generated_text.size());
            } else if (slot.has_next_token) {
                stop_pos = slot.find_stopping_strings(str_test, token_str.size(), false);
                send_text = stop_pos == std::string::npos;
            }

            // check if there is any token to predict
            if (send_text) {
                // no send the stop word in the response
                result.text_to_send = slot.generated_text.substr(pos, std::string::npos);
                slot.n_sent_text += result.text_to_send.size();
                // add the token to slot queue and cache
            } else {
                result.text_to_send = "";
            }

            slot.add_token(result);
            if (slot.params.stream) {
                send_partial_response(slot, result);
            }
        }

        if (incomplete) {
            slot.has_next_token = true;
        }

        // check the limits
        if (slot.n_decoded > 0 && slot.has_next_token && !slot.has_budget(params_base)) {
            slot.stop           = STOP_TYPE_LIMIT;
            slot.has_next_token = false;

            SLT_DBG(slot, "stopped by limit, n_decoded = %d, n_predict = %d\n", slot.n_decoded, slot.params.n_predict);
        }

        if (slot.has_new_line) {
            // if we have already seen a new line, we stop after a certain time limit
            if (slot.params.t_max_predict_ms > 0 && (ggml_time_us() - slot.t_start_generation > 1000.0f*slot.params.t_max_predict_ms)) {
                slot.stop           = STOP_TYPE_LIMIT;
                slot.has_next_token = false;

                SLT_DBG(slot, "stopped by time limit, n_decoded = %d, t_max_predict_ms = %d ms\n", slot.n_decoded, (int) slot.params.t_max_predict_ms);
            }

            // require that each new line has a whitespace prefix (i.e. indentation) of at least slot.params.n_indent
            if (slot.params.n_indent > 0) {
                // check the current indentation
                // TODO: improve by not doing it more than once for each new line
                if (slot.last_nl_pos > 0) {
                    size_t pos = slot.last_nl_pos;

                    int n_indent = 0;
                    while (pos < slot.generated_text.size() && (slot.generated_text[pos] == ' ' || slot.generated_text[pos] == '\t')) {
                        n_indent++;
                        pos++;
                    }

                    if (pos < slot.generated_text.size() && n_indent < slot.params.n_indent) {
                        slot.stop           = STOP_TYPE_LIMIT;
                        slot.has_next_token = false;

                        // cut the last line
                        slot.generated_text.erase(pos, std::string::npos);

                        SLT_DBG(slot, "stopped by indentation limit, n_decoded = %d, n_indent = %d\n", slot.n_decoded, n_indent);
                    }
                }

                // find the next new line
                {
                    const size_t pos = slot.generated_text.find('\n', slot.last_nl_pos);

                    if (pos != std::string::npos) {
                        slot.last_nl_pos = pos + 1;
                    }
                }
            }
        }

        // check if there is a new line in the generated text
        if (result.text_to_send.find('\n') != std::string::npos) {
            slot.has_new_line = true;
        }

        // if context shift is disabled, we stop when it reaches the context limit
        if (slot.n_past >= slot.n_ctx) {
            slot.truncated      = true;
            slot.stop           = STOP_TYPE_LIMIT;
            slot.has_next_token = false;

            SLT_DBG(slot, "stopped due to running out of context capacity, n_past = %d, n_prompt_tokens = %d, n_decoded = %d, n_ctx = %d\n",
                    slot.n_decoded, slot.n_prompt_tokens, slot.n_past, slot.n_ctx);
        }

        if (llama_vocab_is_eog(vocab, result.tok)) {
            slot.stop           = STOP_TYPE_EOS;
            slot.has_next_token = false;

            SLT_DBG(slot, "%s", "stopped by EOS\n");
        }

        const auto n_ctx_train = llama_model_n_ctx_train(model);

        if (slot.params.n_predict < 1 && slot.n_predict < 1 && slot.n_prompt_tokens + slot.n_decoded >= n_ctx_train) {
            slot.truncated      = true;
            slot.stop           = STOP_TYPE_LIMIT;
            slot.has_next_token = false; // stop prediction

            SLT_WRN(slot,
                    "n_predict (%d) is set for infinite generation. "
                    "Limiting generated tokens to n_ctx_train (%d) to avoid EOS-less generation infinite loop\n",
                    slot.params.n_predict, n_ctx_train);
        }

        SLT_DBG(slot, "n_decoded = %d, n_remaining = %d, next token: %5d '%s'\n", slot.n_decoded, slot.n_remaining, result.tok, token_str.c_str());

        return slot.has_next_token; // continue
    }

    void populate_token_probs(const server_slot & slot, completion_token_output & result, bool post_sampling, bool special, int idx) {
        size_t n_probs = slot.params.sampling.n_probs;
        size_t n_vocab = llama_vocab_n_tokens(vocab);
        if (post_sampling) {
            const auto * cur_p = common_sampler_get_candidates(slot.smpl);
            const size_t max_probs = cur_p->size;

            // set probability for sampled token
            for (size_t i = 0; i < max_probs; i++) {
                if (cur_p->data[i].id == result.tok) {
                    result.prob = cur_p->data[i].p;
                    break;
                }
            }

            // set probability for top n_probs tokens
            result.probs.reserve(max_probs);
            for (size_t i = 0; i < std::min(max_probs, n_probs); i++) {
                result.probs.push_back({
                    cur_p->data[i].id,
                    common_detokenize(ctx, {cur_p->data[i].id}, special),
                    cur_p->data[i].p
                });
            }
        } else {
            // TODO: optimize this with min-p optimization
            std::vector<llama_token_data> cur = get_token_probabilities(ctx, idx);

            // set probability for sampled token
            for (size_t i = 0; i < n_vocab; i++) {
                // set probability for sampled token
                if (cur[i].id == result.tok) {
                    result.prob = cur[i].p;
                    break;
                }
            }

            // set probability for top n_probs tokens
            result.probs.reserve(n_probs);
            for (size_t i = 0; i < std::min(n_vocab, n_probs); i++) {
                result.probs.push_back({
                    cur[i].id,
                    common_detokenize(ctx, {cur[i].id}, special),
                    cur[i].p
                });
            }
        }
    }

    void send_error(const server_task & task, const std::string & error, const enum error_type type = ERROR_TYPE_SERVER) {
        send_error(task.id, error, type);
    }

    void send_error(const server_slot & slot, const std::string & error, const enum error_type type = ERROR_TYPE_SERVER) {
        send_error(slot.id_task, error, type);
    }

    void send_error(const int id_task, const std::string & error, const enum error_type type = ERROR_TYPE_SERVER) {
        SRV_ERR("task id = %d, error: %s\n", id_task, error.c_str());

        auto res = std::make_unique<server_task_result_error>();
        res->id       = id_task;
        res->err_type = type;
        res->err_msg  = error;

        queue_results.send(std::move(res));
    }

    void send_partial_response(server_slot & slot, const completion_token_output & tkn) {
        auto res = std::make_unique<server_task_result_cmpl_partial>();

        res->id      = slot.id_task;
        res->index   = slot.index;
        res->content = tkn.text_to_send;
        res->tokens  = { tkn.tok };

        res->n_decoded           = slot.n_decoded;
        res->n_prompt_tokens     = slot.n_prompt_tokens;
        res->post_sampling_probs = slot.params.post_sampling_probs;

        res->verbose           = slot.params.verbose;
        res->oaicompat         = slot.params.oaicompat;
        res->oaicompat_model   = slot.params.oaicompat_model;
        res->oaicompat_cmpl_id = slot.params.oaicompat_cmpl_id;

        // populate res.probs_output
        if (slot.params.sampling.n_probs > 0) {
            res->prob_output = tkn; // copy the token probs
        }

        // populate timings if this is final response or timings_per_token is enabled
        if (slot.stop != STOP_TYPE_NONE || slot.params.timings_per_token) {
            res->timings = slot.get_timings();
        }

        queue_results.send(std::move(res));
    }

    void send_final_response(server_slot & slot) {
        auto res = std::make_unique<server_task_result_cmpl_final>();
        res->id              = slot.id_task;
        res->id_slot         = slot.id;

        res->index           = slot.index;
        res->content         = slot.generated_text;
        res->tokens          = slot.generated_tokens;
        res->timings         = slot.get_timings();
        res->prompt          = common_detokenize(ctx, slot.prompt_tokens, true);
        res->response_fields = slot.params.response_fields;

        res->truncated           = slot.truncated;
        res->n_decoded           = slot.n_decoded;
        res->n_prompt_tokens     = slot.n_prompt_tokens;
        res->n_tokens_cached     = slot.n_past;
        res->has_new_line        = slot.has_new_line;
        res->stopping_word       = slot.stopping_word;
        res->stop                = slot.stop;
        res->post_sampling_probs = slot.params.post_sampling_probs;

        res->verbose           = slot.params.verbose;
        res->stream            = slot.params.stream;
        res->oaicompat         = slot.params.oaicompat;
        res->oaicompat_model   = slot.params.oaicompat_model;
        res->oaicompat_cmpl_id = slot.params.oaicompat_cmpl_id;

        // populate res.probs_output
        if (slot.params.sampling.n_probs > 0) {
            if (!slot.params.stream && slot.stop == STOP_TYPE_WORD) {
                const llama_tokens stop_word_toks = common_tokenize(ctx, slot.stopping_word, false);

                size_t safe_offset = std::min(slot.generated_token_probs.size(), stop_word_toks.size());
                res->probs_output = std::vector<completion_token_output>(
                        slot.generated_token_probs.begin(),
                        slot.generated_token_probs.end() - safe_offset);
            } else {
                res->probs_output = std::vector<completion_token_output>(
                        slot.generated_token_probs.begin(),
                        slot.generated_token_probs.end());
            }
        }

        res->generation_params = slot.params; // copy the parameters

        queue_results.send(std::move(res));
    }

    void send_embedding(const server_slot & slot, const llama_batch & batch) {
        auto res = std::make_unique<server_task_result_embd>();
        res->id        = slot.id_task;
        res->index     = slot.index;
        res->n_tokens  = slot.n_prompt_tokens;
        res->oaicompat = slot.params.oaicompat;

        const int n_embd = llama_model_n_embd(model);

        std::vector<float> embd_res(n_embd, 0.0f);

        for (int i = 0; i < batch.n_tokens; ++i) {
            if (!batch.logits[i] || batch.seq_id[i][0] != slot.id) {
                continue;
            }

            const float * embd = llama_get_embeddings_seq(ctx, batch.seq_id[i][0]);
            if (embd == NULL) {
                embd = llama_get_embeddings_ith(ctx, i);
            }

            if (embd == NULL) {
                SLT_ERR(slot, "failed to get embeddings, token = %d, seq_id = %d\n", batch.token[i], batch.seq_id[i][0]);

                res->embedding.push_back(std::vector<float>(n_embd, 0.0f));
                continue;
            }

            // normalize only when there is pooling
            // TODO: configurable
            if (llama_pooling_type(slot.ctx) != LLAMA_POOLING_TYPE_NONE) {
                common_embd_normalize(embd, embd_res.data(), n_embd, 2);
                res->embedding.push_back(embd_res);
            } else {
                res->embedding.push_back({ embd, embd + n_embd });
            }
        }

        SLT_DBG(slot, "%s", "sending embeddings\n");

        queue_results.send(std::move(res));
    }

    void send_rerank(const server_slot & slot, const llama_batch & batch) {
        auto res = std::make_unique<server_task_result_rerank>();
        res->id    = slot.id_task;
        res->index = slot.index;
        res->n_tokens = slot.n_prompt_tokens;

        for (int i = 0; i < batch.n_tokens; ++i) {
            if (!batch.logits[i] || batch.seq_id[i][0] != slot.id) {
                continue;
            }

            const float * embd = llama_get_embeddings_seq(ctx, batch.seq_id[i][0]);
            if (embd == NULL) {
                embd = llama_get_embeddings_ith(ctx, i);
            }

            if (embd == NULL) {
                SLT_ERR(slot, "failed to get embeddings, token = %d, seq_id = %d\n", batch.token[i], batch.seq_id[i][0]);

                res->score = -1e6;
                continue;
            }

            res->score = embd[0];
        }

        SLT_DBG(slot, "sending rerank result, res.score = %f\n", res->score);

        queue_results.send(std::move(res));
    }

    //
    // Functions to create new task(s) and receive result(s)
    //

    void cancel_tasks(const std::unordered_set<int> & id_tasks) {
        std::vector<server_task> cancel_tasks;
        cancel_tasks.reserve(id_tasks.size());
        for (const auto & id_task : id_tasks) {
            SRV_WRN("cancel task, id_task = %d\n", id_task);

            server_task task(SERVER_TASK_TYPE_CANCEL);
            task.id_target = id_task;
            cancel_tasks.push_back(task);
            queue_results.remove_waiting_task_id(id_task);
        }
        // push to beginning of the queue, so it has highest priority
        queue_tasks.post(cancel_tasks, true);
    }

    // receive the results from task(s)
    void receive_multi_results(
            const std::unordered_set<int> & id_tasks,
            const std::function<void(std::vector<server_task_result_ptr>&)> & result_handler,
            const std::function<void(json)> & error_handler) {
        std::vector<server_task_result_ptr> results(id_tasks.size());
        for (size_t i = 0; i < id_tasks.size(); i++) {
            server_task_result_ptr result = queue_results.recv(id_tasks);

            if (result->is_error()) {
                error_handler(result->to_json());
                cancel_tasks(id_tasks);
                return;
            }

            GGML_ASSERT(
                dynamic_cast<server_task_result_cmpl_final*>(result.get()) != nullptr
                || dynamic_cast<server_task_result_embd*>(result.get()) != nullptr
                || dynamic_cast<server_task_result_rerank*>(result.get()) != nullptr
            );
            const size_t idx = result->get_index();
            GGML_ASSERT(idx < results.size() && "index out of range");
            results[idx] = std::move(result);
        }
        result_handler(results);
    }

    // receive the results from task(s), in stream mode
    void receive_cmpl_results_stream(
            const std::unordered_set<int> & id_tasks,
            const std::function<bool(server_task_result_ptr&)> & result_handler,
            const std::function<void(json)> & error_handler) {
        size_t n_finished = 0;
        while (true) {
            server_task_result_ptr result = queue_results.recv(id_tasks);

            if (result->is_error()) {
                error_handler(result->to_json());
                cancel_tasks(id_tasks);
                return;
            }

            GGML_ASSERT(
                dynamic_cast<server_task_result_cmpl_partial*>(result.get()) != nullptr
                || dynamic_cast<server_task_result_cmpl_final*>(result.get()) != nullptr
            );
            if (!result_handler(result)) {
                cancel_tasks(id_tasks);
                break;
            }

            if (result->is_stop()) {
                if (++n_finished == id_tasks.size()) {
                    break;
                }
            }
        }
    }

    //
    // Functions to process the task
    //

    void process_single_task(server_task task) {
        switch (task.type) {
            case SERVER_TASK_TYPE_COMPLETION:
            case SERVER_TASK_TYPE_INFILL:
            case SERVER_TASK_TYPE_EMBEDDING:
            case SERVER_TASK_TYPE_RERANK:
                {
                    const int id_slot = task.id_selected_slot;

                    server_slot * slot = id_slot != -1 ? get_slot_by_id(id_slot) : get_available_slot(task);

                    if (slot == nullptr) {
                        // if no slot is available, we defer this task for processing later
                        SRV_DBG("no slot is available, defer task, id_task = %d\n", task.id);
                        queue_tasks.defer(task);
                        break;
                    }
                    if (slot->is_processing()) {
                        // if requested slot is unavailable, we defer this task for processing later
                        SRV_DBG("requested slot is unavailable, defer task, id_task = %d\n", task.id);
                        queue_tasks.defer(task);
                        break;
                    }

                    if (!launch_slot_with_task(*slot, task)) {
                        SRV_ERR("failed to launch slot with task, id_task = %d\n", task.id);
                        break;
                    }
                } break;
            case SERVER_TASK_TYPE_CANCEL:
                {
                    // release slot linked with the task id
                    for (auto & slot : slots) {
                        if (slot.id_task == task.id_target) {
                            slot.release();
                            break;
                        }
                    }
                } break;
            case SERVER_TASK_TYPE_NEXT_RESPONSE:
                {
                    // do nothing
                } break;
            case SERVER_TASK_TYPE_METRICS:
                {
                    json slots_data = json::array();

                    int n_idle_slots       = 0;
                    int n_processing_slots = 0;

                    for (server_slot & slot : slots) {
                        json slot_data = slot.to_json();

                        if (slot.is_processing()) {
                            n_processing_slots++;
                        } else {
                            n_idle_slots++;
                        }

                        slots_data.push_back(slot_data);
                    }
                    SRV_DBG("n_idle_slots = %d, n_processing_slots = %d\n", n_idle_slots, n_processing_slots);

                    auto res = std::make_unique<server_task_result_metrics>();
                    res->id                  = task.id;
                    res->slots_data          = std::move(slots_data);
                    res->n_idle_slots        = n_idle_slots;
                    res->n_processing_slots  = n_processing_slots;
                    res->n_tasks_deferred    = queue_tasks.queue_tasks_deferred.size();
                    res->t_start             = metrics.t_start;

                    res->kv_cache_tokens_count = llama_get_kv_cache_token_count(ctx);
                    res->kv_cache_used_cells   = llama_get_kv_cache_used_cells(ctx);

                    res->n_prompt_tokens_processed_total = metrics.n_prompt_tokens_processed_total;
                    res->t_prompt_processing_total       = metrics.t_prompt_processing_total;
                    res->n_tokens_predicted_total        = metrics.n_tokens_predicted_total;
                    res->t_tokens_generation_total       = metrics.t_tokens_generation_total;

                    res->n_prompt_tokens_processed = metrics.n_prompt_tokens_processed;
                    res->t_prompt_processing       = metrics.t_prompt_processing;
                    res->n_tokens_predicted        = metrics.n_tokens_predicted;
                    res->t_tokens_generation       = metrics.t_tokens_generation;

                    res->n_decode_total          = metrics.n_decode_total;
                    res->n_busy_slots_total      = metrics.n_busy_slots_total;

                    if (task.metrics_reset_bucket) {
                        metrics.reset_bucket();
                    }
                    queue_results.send(std::move(res));
                } break;
            case SERVER_TASK_TYPE_SLOT_SAVE:
                {
                    int id_slot = task.slot_action.slot_id;
                    server_slot * slot = get_slot_by_id(id_slot);
                    if (slot == nullptr) {
                        send_error(task, "Invalid slot ID", ERROR_TYPE_INVALID_REQUEST);
                        break;
                    }
                    if (slot->is_processing()) {
                        // if requested slot is unavailable, we defer this task for processing later
                        SRV_DBG("requested slot is unavailable, defer task, id_task = %d\n", task.id);
                        queue_tasks.defer(task);
                        break;
                    }

                    const size_t token_count = slot->cache_tokens.size();
                    const int64_t t_start = ggml_time_us();

                    std::string filename = task.slot_action.filename;
                    std::string filepath = task.slot_action.filepath;

                    const size_t nwrite = llama_state_seq_save_file(ctx, filepath.c_str(), slot->id, slot->cache_tokens.data(), token_count);

                    const int64_t t_end = ggml_time_us();
                    const double t_save_ms = (t_end - t_start) / 1000.0;

                    auto res = std::make_unique<server_task_result_slot_save_load>();
                    res->id       = task.id;
                    res->id_slot  = id_slot;
                    res->filename = filename;
                    res->is_save  = true;
                    res->n_tokens = token_count;
                    res->n_bytes  = nwrite;
                    res->t_ms     = t_save_ms;
                    queue_results.send(std::move(res));
                } break;
            case SERVER_TASK_TYPE_SLOT_RESTORE:
                {
                    int id_slot = task.slot_action.slot_id;
                    server_slot * slot = get_slot_by_id(id_slot);
                    if (slot == nullptr) {
                        send_error(task, "Invalid slot ID", ERROR_TYPE_INVALID_REQUEST);
                        break;
                    }
                    if (slot->is_processing()) {
                        // if requested slot is unavailable, we defer this task for processing later
                        SRV_DBG("requested slot is unavailable, defer task, id_task = %d\n", task.id);
                        queue_tasks.defer(task);
                        break;
                    }

                    const int64_t t_start = ggml_time_us();

                    std::string filename = task.slot_action.filename;
                    std::string filepath = task.slot_action.filepath;

                    slot->cache_tokens.resize(slot->n_ctx);
                    size_t token_count = 0;
                    size_t nread = llama_state_seq_load_file(ctx, filepath.c_str(), slot->id, slot->cache_tokens.data(), slot->cache_tokens.size(), &token_count);
                    if (nread == 0) {
                        slot->cache_tokens.resize(0);
                        send_error(task, "Unable to restore slot, no available space in KV cache or invalid slot save file", ERROR_TYPE_INVALID_REQUEST);
                        break;
                    }
                    slot->cache_tokens.resize(token_count);

                    const int64_t t_end = ggml_time_us();
                    const double t_restore_ms = (t_end - t_start) / 1000.0;

                    auto res = std::make_unique<server_task_result_slot_save_load>();
                    res->id       = task.id;
                    res->id_slot  = id_slot;
                    res->filename = filename;
                    res->is_save  = false;
                    res->n_tokens = token_count;
                    res->n_bytes  = nread;
                    res->t_ms     = t_restore_ms;
                    queue_results.send(std::move(res));
                } break;
            case SERVER_TASK_TYPE_SLOT_ERASE:
                {
                    int id_slot = task.slot_action.slot_id;
                    server_slot * slot = get_slot_by_id(id_slot);
                    if (slot == nullptr) {
                        send_error(task, "Invalid slot ID", ERROR_TYPE_INVALID_REQUEST);
                        break;
                    }
                    if (slot->is_processing()) {
                        // if requested slot is unavailable, we defer this task for processing later
                        SRV_DBG("requested slot is unavailable, defer task, id_task = %d\n", task.id);
                        queue_tasks.defer(task);
                        break;
                    }

                    // Erase token cache
                    const size_t n_erased = slot->cache_tokens.size();
                    llama_kv_cache_seq_rm(ctx, slot->id, -1, -1);
                    slot->cache_tokens.clear();

                    auto res = std::make_unique<server_task_result_slot_erase>();
                    res->id       = task.id;
                    res->id_slot  = id_slot;
                    res->n_erased = n_erased;
                    queue_results.send(std::move(res));
                } break;
            case SERVER_TASK_TYPE_SET_LORA:
                {
                    params_base.lora_adapters = std::move(task.set_lora);
                    auto res = std::make_unique<server_task_result_apply_lora>();
                    res->id = task.id;
                    queue_results.send(std::move(res));
                } break;
        }
    }

    void update_slots() {
        // check if all slots are idle
        {
            bool all_idle = true;

            for (auto & slot : slots) {
                if (slot.is_processing()) {
                    all_idle = false;
                    break;
                }
            }

            if (all_idle) {
                SRV_INF("%s", "all slots are idle\n");
                if (clean_kv_cache) {
                    kv_cache_clear();
                }

                return;
            }
        }

        {
            SRV_DBG("%s", "posting NEXT_RESPONSE\n");

            server_task task(SERVER_TASK_TYPE_NEXT_RESPONSE);
            task.id = queue_tasks.get_new_id();
            queue_tasks.post(task);
        }

        // apply context-shift if needed
        // TODO: simplify and improve
        for (server_slot & slot : slots) {
            if (slot.is_processing() && slot.n_past + 1 >= slot.n_ctx) {
                if (!params_base.ctx_shift) {
                    // this check is redundant (for good)
                    // we should never get here, because generation should already stopped in process_token()
                    slot.release();
                    send_error(slot, "context shift is disabled", ERROR_TYPE_SERVER);
                    continue;
                }

                // Shift context
                const int n_keep    = slot.params.n_keep + add_bos_token;
                const int n_left    = slot.n_past - n_keep;
                const int n_discard = slot.params.n_discard ? slot.params.n_discard : (n_left / 2);

                SLT_WRN(slot, "slot context shift, n_keep = %d, n_left = %d, n_discard = %d\n", n_keep, n_left, n_discard);

                llama_kv_cache_seq_rm (ctx, slot.id, n_keep            , n_keep + n_discard);
                llama_kv_cache_seq_add(ctx, slot.id, n_keep + n_discard, slot.n_past,        -n_discard);

                if (slot.params.cache_prompt) {
                    for (size_t i = n_keep + n_discard; i < slot.cache_tokens.size(); i++) {
                        slot.cache_tokens[i - n_discard] = slot.cache_tokens[i];
                    }

                    slot.cache_tokens.resize(slot.cache_tokens.size() - n_discard);
                }

                slot.n_past -= n_discard;

                slot.truncated = true;
            }
        }

        // start populating the batch for this iteration
        common_batch_clear(batch);

        // track if given slot can be batched with slots already in the batch
        server_slot * slot_batched = nullptr;

        // frist, add sampled tokens from any ongoing sequences
        for (auto & slot : slots) {
            if (slot.state != SLOT_STATE_GENERATING) {
                continue;
            }

            // check if we can batch this slot with the previous one
            if (!slot_batched) {
                slot_batched = &slot;
            } else if (!slot_batched->can_batch_with(slot)) {
                continue;
            }

            slot.i_batch = batch.n_tokens;

            common_batch_add(batch, slot.sampled, slot.n_past, { slot.id }, true);

            slot.n_past += 1;

            if (slot.params.cache_prompt) {
                slot.cache_tokens.push_back(slot.sampled);
            }

            SLT_DBG(slot, "slot decode token, n_ctx = %d, n_past = %d, n_cache_tokens = %d, truncated = %d\n",
                    slot.n_ctx, slot.n_past, (int) slot.cache_tokens.size(), slot.truncated);
        }

        // process in chunks of params.n_batch
        int32_t n_batch  = llama_n_batch(ctx);
        int32_t n_ubatch = llama_n_ubatch(ctx);

        // next, batch any pending prompts without exceeding n_batch
        if (params_base.cont_batching || batch.n_tokens == 0) {
            for (auto & slot : slots) {
                // check if we can batch this slot with the previous one
                if (slot.is_processing()) {
                    if (!slot_batched) {
                        slot_batched = &slot;
                    } else if (!slot_batched->can_batch_with(slot)) {
                        continue;
                    }
                }

                // this slot still has a prompt to be processed
                if (slot.state == SLOT_STATE_PROCESSING_PROMPT || slot.state == SLOT_STATE_STARTED) {
                    auto & prompt_tokens = slot.prompt_tokens;

                    // TODO: maybe move branch to outside of this loop in the future
                    if (slot.state == SLOT_STATE_STARTED) {
                        slot.t_start_process_prompt = ggml_time_us();
                        slot.t_start_generation = 0;

                        slot.n_past = 0;
                        slot.n_prompt_tokens = prompt_tokens.size();
                        slot.state = SLOT_STATE_PROCESSING_PROMPT;

                        SLT_INF(slot, "new prompt, n_ctx_slot = %d, n_keep = %d, n_prompt_tokens = %d\n", slot.n_ctx, slot.params.n_keep, slot.n_prompt_tokens);

                        // print prompt tokens (for debugging)
                        if (1) {
                            // first 16 tokens (avoid flooding logs)
                            for (int i = 0; i < std::min<int>(16, prompt_tokens.size()); i++) {
                                SLT_DBG(slot, "prompt token %3d: %6d '%s'\n", i, prompt_tokens[i], common_token_to_piece(ctx, prompt_tokens[i]).c_str());
                            }
                        } else {
                            // all
                            for (int i = 0; i < (int) prompt_tokens.size(); i++) {
                                SLT_DBG(slot, "prompt token %3d: %6d '%s'\n", i, prompt_tokens[i], common_token_to_piece(ctx, prompt_tokens[i]).c_str());
                            }
                        }

                        // empty prompt passed -> release the slot and send empty response
                        if (prompt_tokens.empty()) {
                            SLT_WRN(slot, "%s", "empty prompt - releasing slot\n");

                            slot.release();
                            slot.print_timings();
                            send_final_response(slot);
                            continue;
                        }

                        if (slot.is_non_causal()) {
                            if (slot.n_prompt_tokens > n_ubatch) {
                                slot.release();
                                send_error(slot, "input is too large to process. increase the physical batch size", ERROR_TYPE_SERVER);
                                continue;
                            }

                            if (slot.n_prompt_tokens > slot.n_ctx) {
                                slot.release();
                                send_error(slot, "input is larger than the max context size. skipping", ERROR_TYPE_SERVER);
                                continue;
                            }
                        } else {
                            if (!params_base.ctx_shift) {
                                // if context shift is disabled, we make sure prompt size is smaller than KV size
                                // TODO: there should be a separate parameter that control prompt truncation
                                //       context shift should be applied only during the generation phase
                                if (slot.n_prompt_tokens >= slot.n_ctx) {
                                    slot.release();
                                    send_error(slot, "the request exceeds the available context size. try increasing the context size or enable context shift", ERROR_TYPE_INVALID_REQUEST);
                                    continue;
                                }
                            }
                            if (slot.params.n_keep < 0) {
                                slot.params.n_keep = slot.n_prompt_tokens;
                            }
                            slot.params.n_keep = std::min(slot.n_ctx - 4, slot.params.n_keep);

                            // if input prompt is too big, truncate it
                            if (slot.n_prompt_tokens >= slot.n_ctx) {
                                const int n_left = slot.n_ctx - slot.params.n_keep;

                                const int n_block_size = n_left / 2;
                                const int erased_blocks = (slot.n_prompt_tokens - slot.params.n_keep - n_block_size) / n_block_size;

                                llama_tokens new_tokens(
                                        prompt_tokens.begin(),
                                        prompt_tokens.begin() + slot.params.n_keep);

                                new_tokens.insert(
                                        new_tokens.end(),
                                        prompt_tokens.begin() + slot.params.n_keep + erased_blocks * n_block_size,
                                        prompt_tokens.end());

                                prompt_tokens = std::move(new_tokens);

                                slot.truncated = true;
                                slot.n_prompt_tokens = prompt_tokens.size();

                                SLT_WRN(slot, "input truncated, n_ctx = %d, n_keep = %d, n_left = %d, n_prompt_tokens = %d\n", slot.n_ctx, slot.params.n_keep, n_left, slot.n_prompt_tokens);

                                GGML_ASSERT(slot.n_prompt_tokens < slot.n_ctx);
                            }

                            if (slot.params.cache_prompt) {
                                // reuse any previously computed tokens that are common with the new prompt
                                slot.n_past = common_lcp(slot.cache_tokens, prompt_tokens);

                                // reuse chunks from the cached prompt by shifting their KV cache in the new position
                                if (params_base.n_cache_reuse > 0) {
                                    size_t head_c = slot.n_past; // cache
                                    size_t head_p = slot.n_past; // current prompt

                                    SLT_DBG(slot, "trying to reuse chunks with size > %d, slot.n_past = %d\n", params_base.n_cache_reuse, slot.n_past);

                                    while (head_c < slot.cache_tokens.size() &&
                                           head_p < prompt_tokens.size()) {

                                        size_t n_match = 0;
                                        while (head_c + n_match < slot.cache_tokens.size() &&
                                               head_p + n_match < prompt_tokens.size()     &&
                                               slot.cache_tokens[head_c + n_match] == prompt_tokens[head_p + n_match]) {

                                            n_match++;
                                        }

                                        if (n_match >= (size_t) params_base.n_cache_reuse) {
                                            SLT_INF(slot, "reusing chunk with size %zu, shifting KV cache [%zu, %zu) -> [%zu, %zu)\n", n_match, head_c, head_c + n_match, head_p, head_p + n_match);
                                            //for (size_t i = head_p; i < head_p + n_match; i++) {
                                            //    SLT_DBG(slot, "cache token %3zu: %6d '%s'\n", i, prompt_tokens[i], common_token_to_piece(ctx, prompt_tokens[i]).c_str());
                                            //}

                                            const int64_t kv_shift = (int64_t) head_p - (int64_t) head_c;

                                            llama_kv_cache_seq_rm (ctx, slot.id, head_p, head_c);
                                            llama_kv_cache_seq_add(ctx, slot.id, head_c, -1,     kv_shift);

                                            for (size_t i = 0; i < n_match; i++) {
                                                slot.cache_tokens[head_p + i] = slot.cache_tokens[head_c + i];
                                                slot.n_past++;
                                            }

                                            head_c += n_match;
                                            head_p += n_match;
                                        } else {
                                            head_c += 1;
                                        }
                                    }

                                    SLT_DBG(slot, "after context reuse, new slot.n_past = %d\n", slot.n_past);
                                }
                            }
                        }

                        if (slot.n_past == slot.n_prompt_tokens && slot.n_past > 0) {
                            // we have to evaluate at least 1 token to generate logits.
                            SLT_WRN(slot, "need to evaluate at least 1 token to generate logits, n_past = %d, n_prompt_tokens = %d\n", slot.n_past, slot.n_prompt_tokens);

                            slot.n_past--;
                        }

                        slot.n_prompt_tokens_processed = 0;
                    }

                    // non-causal tasks require to fit the entire prompt in the physical batch
                    if (slot.is_non_causal()) {
                        // cannot fit the prompt in the current batch - will try next iter
                        if (batch.n_tokens + slot.n_prompt_tokens > n_batch) {
                            continue;
                        }
                    }

                    // keep only the common part
                    if (!llama_kv_cache_seq_rm(ctx, slot.id, slot.n_past, -1)) {
                        // could not partially delete (likely using a non-Transformer model)
                        llama_kv_cache_seq_rm(ctx, slot.id, -1, -1);

                        // there is no common part left
                        slot.n_past = 0;
                    }

                    SLT_INF(slot, "kv cache rm [%d, end)\n", slot.n_past);

                    // remove the non-common part from the cache
                    slot.cache_tokens.resize(slot.n_past);

                    // add prompt tokens for processing in the current batch
                    while (slot.n_past < slot.n_prompt_tokens && batch.n_tokens < n_batch) {
                        // without pooling, we want to output the embeddings for all the tokens in the batch
                        const bool need_embd = slot.task_type == SERVER_TASK_TYPE_EMBEDDING && llama_pooling_type(slot.ctx) == LLAMA_POOLING_TYPE_NONE;

                        common_batch_add(batch, prompt_tokens[slot.n_past], slot.n_past, { slot.id }, need_embd);

                        if (slot.params.cache_prompt) {
                            slot.cache_tokens.push_back(prompt_tokens[slot.n_past]);
                        }

                        slot.n_prompt_tokens_processed++;
                        slot.n_past++;
                    }

                    SLT_INF(slot, "prompt processing progress, n_past = %d, n_tokens = %d, progress = %f\n", slot.n_past, batch.n_tokens, (float) slot.n_prompt_tokens_processed / slot.n_prompt_tokens);

                    // entire prompt has been processed
                    if (slot.n_past == slot.n_prompt_tokens) {
                        slot.state = SLOT_STATE_DONE_PROMPT;

                        GGML_ASSERT(batch.n_tokens > 0);

                        common_sampler_reset(slot.smpl);

                        // Process all prompt tokens through sampler system
                        for (int i = 0; i < slot.n_prompt_tokens; ++i) {
                            common_sampler_accept(slot.smpl, prompt_tokens[i], false);
                        }

                        // extract the logits only for the last token
                        batch.logits[batch.n_tokens - 1] = true;

                        slot.n_decoded = 0;
                        slot.i_batch   = batch.n_tokens - 1;

                        SLT_INF(slot, "prompt done, n_past = %d, n_tokens = %d\n", slot.n_past, batch.n_tokens);
                    }
                }

                if (batch.n_tokens >= n_batch) {
                    break;
                }
            }
        }

        if (batch.n_tokens == 0) {
            SRV_WRN("%s", "no tokens to decode\n");
            return;
        }

        SRV_DBG("decoding batch, n_tokens = %d\n", batch.n_tokens);

        if (slot_batched) {
            // make sure we're in the right embedding mode
            llama_set_embeddings(ctx, slot_batched->is_non_causal());
            // apply lora, only need to do it once per batch
            common_set_adapter_lora(ctx, slot_batched->lora);
        }

        // process the created batch of tokens
        for (int32_t i = 0; i < batch.n_tokens; i += n_batch) {
            const int32_t n_tokens = std::min(n_batch, batch.n_tokens - i);

            llama_batch batch_view = {
                n_tokens,
                batch.token    + i,
                nullptr,
                batch.pos      + i,
                batch.n_seq_id + i,
                batch.seq_id   + i,
                batch.logits   + i,
            };

            const int ret = llama_decode(ctx, batch_view);
            metrics.on_decoded(slots);

            if (ret != 0) {
                if (n_batch == 1 || ret < 0) {
                    // if you get here, it means the KV cache is full - try increasing it via the context size
                    SRV_ERR("failed to decode the batch: KV cache is full - try increasing it via the context size, i = %d, n_batch = %d, ret = %d\n", i, n_batch, ret);
                    for (auto & slot : slots) {
                        slot.release();
                        send_error(slot, "Input prompt is too big compared to KV size. Please try increasing KV size.");
                    }
                    break; // break loop of n_batch
                }

                // retry with half the batch size to try to find a free slot in the KV cache
                n_batch /= 2;
                i -= n_batch;

                SRV_WRN("failed to find free space in the KV cache, retrying with smaller batch size - try increasing it via the context size or enable defragmentation, i = %d, n_batch = %d, ret = %d\n", i, n_batch, ret);

                continue; // continue loop of n_batch
            }

            for (auto & slot : slots) {
                if (slot.i_batch < (int) i || slot.i_batch >= (int) (i + n_tokens)) {
                    continue; // continue loop of slots
                }

                if (slot.state == SLOT_STATE_DONE_PROMPT) {
                    if (slot.task_type == SERVER_TASK_TYPE_EMBEDDING) {
                        // prompt evaluated for embedding
                        send_embedding(slot, batch_view);
                        slot.release();
                        slot.i_batch = -1;
                        continue; // continue loop of slots
                    }

                    if (slot.task_type == SERVER_TASK_TYPE_RERANK) {
                        send_rerank(slot, batch_view);
                        slot.release();
                        slot.i_batch = -1;
                        continue; // continue loop of slots
                    }

                    // prompt evaluated for next-token prediction
                    slot.state = SLOT_STATE_GENERATING;
                } else if (slot.state != SLOT_STATE_GENERATING) {
                    continue; // continue loop of slots
                }

                const int tok_idx = slot.i_batch - i;

                llama_token id = common_sampler_sample(slot.smpl, ctx, tok_idx);

                slot.i_batch = -1;

                common_sampler_accept(slot.smpl, id, true);

                slot.n_decoded += 1;

                const int64_t t_current = ggml_time_us();

                if (slot.n_decoded == 1) {
                    slot.t_start_generation = t_current;
                    slot.t_prompt_processing = (slot.t_start_generation - slot.t_start_process_prompt) / 1e3;
                    metrics.on_prompt_eval(slot);
                }

                slot.t_token_generation = (t_current - slot.t_start_generation) / 1e3;

                completion_token_output result;
                result.tok          = id;
                result.text_to_send = common_token_to_piece(ctx, result.tok, params_base.special);
                result.prob         = 1.0f; // TODO: set it here instead of doing inside populate_token_probs

                if (slot.params.sampling.n_probs > 0) {
                    populate_token_probs(slot, result, slot.params.post_sampling_probs, params_base.special, tok_idx);
                }

                if (!process_token(result, slot)) {
                    // release slot because of stop condition
                    slot.release();
                    slot.print_timings();
                    send_final_response(slot);
                    metrics.on_prediction(slot);
                    continue;
                }
            }

            // do speculative decoding
            for (auto & slot : slots) {
                if (!slot.is_processing() || !slot.can_speculate()) {
                    continue;
                }

                if (slot.state != SLOT_STATE_GENERATING) {
                    continue;
                }

                // determine the max draft that fits the current slot state
                int n_draft_max = slot.params.speculative.n_max;

                // note: n_past is not yet increased for the `id` token sampled above
                //       also, need to leave space for 1 extra token to allow context shifts
                n_draft_max = std::min(n_draft_max, slot.n_ctx - slot.n_past - 2);

                if (slot.n_remaining > 0) {
                    n_draft_max = std::min(n_draft_max, slot.n_remaining - 1);
                }

                SLT_DBG(slot, "max possible draft: %d\n", n_draft_max);

                if (n_draft_max < slot.params.speculative.n_min) {
                    SLT_DBG(slot, "the max possible draft is too small: %d < %d - skipping speculative decoding\n", n_draft_max, slot.params.speculative.n_min);

                    continue;
                }

                llama_token id = slot.sampled;

                struct common_speculative_params params_spec;
                params_spec.n_draft   = n_draft_max;
                params_spec.n_reuse   = llama_n_ctx(slot.ctx_dft) - slot.params.speculative.n_max;
                params_spec.p_min     = slot.params.speculative.p_min;

                llama_tokens draft = common_speculative_gen_draft(slot.spec, params_spec, slot.cache_tokens, id);

                // ignore small drafts
                if (slot.params.speculative.n_min > (int) draft.size()) {
                    SLT_DBG(slot, "ignoring small draft: %d < %d\n", (int) draft.size(), slot.params.speculative.n_min);

                    continue;
                }

                // construct the speculation batch
                common_batch_clear(slot.batch_spec);
                common_batch_add  (slot.batch_spec, id, slot.n_past, { slot.id }, true);

                for (size_t i = 0; i < draft.size(); ++i) {
                    common_batch_add(slot.batch_spec, draft[i], slot.n_past + 1 + i, { slot.id }, true);
                }

                SLT_DBG(slot, "decoding speculative batch, size = %d\n", slot.batch_spec.n_tokens);

                llama_decode(ctx, slot.batch_spec);

                // the accepted tokens from the speculation
                const auto ids = common_sampler_sample_and_accept_n(slot.smpl, ctx, draft);

                slot.n_past    += ids.size();
                slot.n_decoded += ids.size();

                slot.cache_tokens.push_back(id);
                slot.cache_tokens.insert(slot.cache_tokens.end(), ids.begin(), ids.end() - 1);

                llama_kv_cache_seq_rm(ctx, slot.id, slot.n_past, -1);

                for (size_t i = 0; i < ids.size(); ++i) {
                    completion_token_output result;

                    result.tok          = ids[i];
                    result.text_to_send = common_token_to_piece(ctx, result.tok, params_base.special);
                    result.prob         = 1.0f; // set later

                    // TODO: set result.probs

                    if (!process_token(result, slot)) {
                        // release slot because of stop condition
                        slot.release();
                        slot.print_timings();
                        send_final_response(slot);
                        metrics.on_prediction(slot);
                        break;
                    }
                }

                SLT_DBG(slot, "accepted %d/%d draft tokens, new n_past = %d\n", (int) ids.size() - 1, (int) draft.size(), slot.n_past);
            }
        }

        SRV_DBG("%s", "run slots completed\n");
    }

    json model_meta() const {
        return json {
            {"vocab_type",  llama_vocab_type       (vocab)},
            {"n_vocab",     llama_vocab_n_tokens   (vocab)},
            {"n_ctx_train", llama_model_n_ctx_train(model)},
            {"n_embd",      llama_model_n_embd     (model)},
            {"n_params",    llama_model_n_params   (model)},
            {"size",        llama_model_size       (model)},
        };
    }
};

static void log_server_request(const httplib::Request & req, const httplib::Response & res) {
    // skip GH copilot requests when using default port
    if (req.path == "/v1/health" || req.path == "/v1/completions") {
        return;
    }

    LOG_INF("request: %s %s %s %d\n", req.method.c_str(), req.path.c_str(), req.remote_addr.c_str(), res.status);

    LOG_DBG("request:  %s\n", req.body.c_str());
    LOG_DBG("response: %s\n", res.body.c_str());
}

std::function<void(int)> shutdown_handler;
std::atomic_flag is_terminating = ATOMIC_FLAG_INIT;

inline void signal_handler(int signal) {
    if (is_terminating.test_and_set()) {
        // in case it hangs, we can force terminate the server by hitting Ctrl+C twice
        // this is for better developer experience, we can remove when the server is stable enough
        fprintf(stderr, "Received second interrupt, terminating immediately.\n");
        exit(1);
    }

    shutdown_handler(signal);
}

int main(int argc, char ** argv) {
    // own arguments required by this example
    common_params params;

    if (!common_params_parse(argc, argv, params, LLAMA_EXAMPLE_SERVER)) {
        return 1;
    }

    common_init();

    // struct that contains llama context and inference
    server_context ctx_server;

    llama_backend_init();
    llama_numa_init(params.numa);

    LOG_INF("system info: n_threads = %d, n_threads_batch = %d, total_threads = %d\n", params.cpuparams.n_threads, params.cpuparams_batch.n_threads, std::thread::hardware_concurrency());
    LOG_INF("\n");
    LOG_INF("%s\n", common_params_get_system_info(params).c_str());
    LOG_INF("\n");

    std::unique_ptr<httplib::Server> svr;
#ifdef CPPHTTPLIB_OPENSSL_SUPPORT
    if (params.ssl_file_key != "" && params.ssl_file_cert != "") {
        LOG_INF("Running with SSL: key = %s, cert = %s\n", params.ssl_file_key.c_str(), params.ssl_file_cert.c_str());
        svr.reset(
            new httplib::SSLServer(params.ssl_file_cert.c_str(), params.ssl_file_key.c_str())
        );
    } else {
        LOG_INF("Running without SSL\n");
        svr.reset(new httplib::Server());
    }
#else
    if (params.ssl_file_key != "" && params.ssl_file_cert != "") {
        LOG_ERR("Server is built without SSL support\n");
        return 1;
    }
    svr.reset(new httplib::Server());
#endif

    std::atomic<server_state> state{SERVER_STATE_LOADING_MODEL};

    svr->set_default_headers({{"Server", "llama.cpp"}});
    svr->set_logger(log_server_request);

    auto res_error = [](httplib::Response & res, const json & error_data) {
        json final_response {{"error", error_data}};
        res.set_content(safe_json_to_str(final_response), MIMETYPE_JSON);
        res.status = json_value(error_data, "code", 500);
    };

    auto res_ok = [](httplib::Response & res, const json & data) {
        res.set_content(safe_json_to_str(data), MIMETYPE_JSON);
        res.status = 200;
    };

    svr->set_exception_handler([&res_error](const httplib::Request &, httplib::Response & res, const std::exception_ptr & ep) {
        std::string message;
        try {
            std::rethrow_exception(ep);
        } catch (const std::exception & e) {
            message = e.what();
        } catch (...) {
            message = "Unknown Exception";
        }

        json formatted_error = format_error_response(message, ERROR_TYPE_SERVER);
        LOG_WRN("got exception: %s\n", formatted_error.dump().c_str());
        res_error(res, formatted_error);
    });

    svr->set_error_handler([&res_error](const httplib::Request &, httplib::Response & res) {
        if (res.status == 404) {
            res_error(res, format_error_response("File Not Found", ERROR_TYPE_NOT_FOUND));
        }
        // for other error codes, we skip processing here because it's already done by res_error()
    });

    // set timeouts and change hostname and port
    svr->set_read_timeout (params.timeout_read);
    svr->set_write_timeout(params.timeout_write);

    std::unordered_map<std::string, std::string> log_data;

    log_data["hostname"] = params.hostname;
    log_data["port"]     = std::to_string(params.port);

    if (params.api_keys.size() == 1) {
        auto key = params.api_keys[0];
        log_data["api_key"] = "api_key: ****" + key.substr(std::max((int)(key.length() - 4), 0));
    } else if (params.api_keys.size() > 1) {
        log_data["api_key"] = "api_key: " + std::to_string(params.api_keys.size()) + " keys loaded";
    }

    // Necessary similarity of prompt for slot selection
    ctx_server.slot_prompt_similarity = params.slot_prompt_similarity;

    //
    // Middlewares
    //

    auto middleware_validate_api_key = [&params, &res_error](const httplib::Request & req, httplib::Response & res) {
        static const std::unordered_set<std::string> public_endpoints = {
            "/health",
            "/models",
            "/v1/models",
        };

        // If API key is not set, skip validation
        if (params.api_keys.empty()) {
            return true;
        }

        // If path is public or is static file, skip validation
        if (public_endpoints.find(req.path) != public_endpoints.end() || req.path == "/") {
            return true;
        }

        // Check for API key in the header
        auto auth_header = req.get_header_value("Authorization");

        std::string prefix = "Bearer ";
        if (auth_header.substr(0, prefix.size()) == prefix) {
            std::string received_api_key = auth_header.substr(prefix.size());
            if (std::find(params.api_keys.begin(), params.api_keys.end(), received_api_key) != params.api_keys.end()) {
                return true; // API key is valid
            }
        }

        // API key is invalid or not provided
        res_error(res, format_error_response("Invalid API Key", ERROR_TYPE_AUTHENTICATION));

        LOG_WRN("Unauthorized: Invalid API Key\n");

        return false;
    };

    auto middleware_server_state = [&res_error, &state](const httplib::Request & req, httplib::Response & res) {
        server_state current_state = state.load();
        if (current_state == SERVER_STATE_LOADING_MODEL) {
            auto tmp = string_split<std::string>(req.path, '.');
            if (req.path == "/" || tmp.back() == "html") {
                res.set_content(reinterpret_cast<const char*>(loading_html), loading_html_len, "text/html; charset=utf-8");
                res.status = 503;
            } else {
                res_error(res, format_error_response("Loading model", ERROR_TYPE_UNAVAILABLE));
            }
            return false;
        }
        return true;
    };

    // register server middlewares
    svr->set_pre_routing_handler([&middleware_validate_api_key, &middleware_server_state](const httplib::Request & req, httplib::Response & res) {
        res.set_header("Access-Control-Allow-Origin", req.get_header_value("Origin"));
        // If this is OPTIONS request, skip validation because browsers don't include Authorization header
        if (req.method == "OPTIONS") {
            res.set_header("Access-Control-Allow-Credentials", "true");
            res.set_header("Access-Control-Allow-Methods",     "GET, POST");
            res.set_header("Access-Control-Allow-Headers",     "*");
            res.set_content("", "text/html"); // blank response, no data
            return httplib::Server::HandlerResponse::Handled; // skip further processing
        }
        if (!middleware_server_state(req, res)) {
            return httplib::Server::HandlerResponse::Handled;
        }
        if (!middleware_validate_api_key(req, res)) {
            return httplib::Server::HandlerResponse::Handled;
        }
        return httplib::Server::HandlerResponse::Unhandled;
    });

    //
    // Route handlers (or controllers)
    //

    const auto handle_health = [&](const httplib::Request &, httplib::Response & res) {
        // error and loading states are handled by middleware
        json health = {{"status", "ok"}};
        res_ok(res, health);
    };

    const auto handle_slots = [&](const httplib::Request & req, httplib::Response & res) {
        if (!params.endpoint_slots) {
            res_error(res, format_error_response("This server does not support slots endpoint. Start it with `--slots`", ERROR_TYPE_NOT_SUPPORTED));
            return;
        }

        // request slots data using task queue
        server_task task(SERVER_TASK_TYPE_METRICS);
        task.id = ctx_server.queue_tasks.get_new_id();
        ctx_server.queue_results.add_waiting_task_id(task.id);
        ctx_server.queue_tasks.post(task, true); // high-priority task

        // get the result
        server_task_result_ptr result = ctx_server.queue_results.recv(task.id);
        ctx_server.queue_results.remove_waiting_task_id(task.id);

        if (result->is_error()) {
            res_error(res, result->to_json());
            return;
        }

        // TODO: get rid of this dynamic_cast
        auto res_metrics = dynamic_cast<server_task_result_metrics*>(result.get());
        GGML_ASSERT(res_metrics != nullptr);

        // optionally return "fail_on_no_slot" error
        if (req.has_param("fail_on_no_slot")) {
            if (res_metrics->n_idle_slots == 0) {
                res_error(res, format_error_response("no slot available", ERROR_TYPE_UNAVAILABLE));
                return;
            }
        }

        res_ok(res, res_metrics->slots_data);
    };

    const auto handle_metrics = [&](const httplib::Request &, httplib::Response & res) {
        if (!params.endpoint_metrics) {
            res_error(res, format_error_response("This server does not support metrics endpoint. Start it with `--metrics`", ERROR_TYPE_NOT_SUPPORTED));
            return;
        }

        // request slots data using task queue
        server_task task(SERVER_TASK_TYPE_METRICS);
        task.id = ctx_server.queue_tasks.get_new_id();
        task.metrics_reset_bucket = true;

        ctx_server.queue_results.add_waiting_task_id(task.id);
        ctx_server.queue_tasks.post(task, true); // high-priority task

        // get the result
        server_task_result_ptr result = ctx_server.queue_results.recv(task.id);
        ctx_server.queue_results.remove_waiting_task_id(task.id);

        if (result->is_error()) {
            res_error(res, result->to_json());
            return;
        }

        // TODO: get rid of this dynamic_cast
        auto res_metrics = dynamic_cast<server_task_result_metrics*>(result.get());
        GGML_ASSERT(res_metrics != nullptr);

        // metrics definition: https://prometheus.io/docs/practices/naming/#metric-names
        json all_metrics_def = json {
            {"counter", {{
                    {"name",  "prompt_tokens_total"},
                    {"help",  "Number of prompt tokens processed."},
                    {"value",  (uint64_t) res_metrics->n_prompt_tokens_processed_total}
            }, {
                    {"name",  "prompt_seconds_total"},
                    {"help",  "Prompt process time"},
                    {"value",  (uint64_t) res_metrics->t_prompt_processing_total / 1.e3}
            }, {
                    {"name",  "tokens_predicted_total"},
                    {"help",  "Number of generation tokens processed."},
                    {"value",  (uint64_t) res_metrics->n_tokens_predicted_total}
            }, {
                    {"name",  "tokens_predicted_seconds_total"},
                    {"help",  "Predict process time"},
                    {"value",  (uint64_t) res_metrics->t_tokens_generation_total / 1.e3}
            }, {
                    {"name",  "n_decode_total"},
                    {"help",  "Total number of llama_decode() calls"},
                    {"value",  res_metrics->n_decode_total}
            }, {
                    {"name",  "n_busy_slots_per_decode"},
                    {"help",  "Average number of busy slots per llama_decode() call"},
                    {"value",  (float) res_metrics->n_busy_slots_total / (float) res_metrics->n_decode_total}
            }}},
            {"gauge", {{
                    {"name",  "prompt_tokens_seconds"},
                    {"help",  "Average prompt throughput in tokens/s."},
                    {"value",  res_metrics->n_prompt_tokens_processed ? 1.e3 / res_metrics->t_prompt_processing * res_metrics->n_prompt_tokens_processed : 0.}
            },{
                    {"name",  "predicted_tokens_seconds"},
                    {"help",  "Average generation throughput in tokens/s."},
                    {"value",  res_metrics->n_tokens_predicted ? 1.e3 / res_metrics->t_tokens_generation * res_metrics->n_tokens_predicted : 0.}
            },{
                    {"name",  "kv_cache_usage_ratio"},
                    {"help",  "KV-cache usage. 1 means 100 percent usage."},
                    {"value",  1. * res_metrics->kv_cache_used_cells / params.n_ctx}
            },{
                    {"name",  "kv_cache_tokens"},
                    {"help",  "KV-cache tokens."},
                    {"value",  (uint64_t) res_metrics->kv_cache_tokens_count}
            },{
                    {"name",  "requests_processing"},
                    {"help",  "Number of request processing."},
                    {"value",  (uint64_t) res_metrics->n_processing_slots}
            },{
                    {"name",  "requests_deferred"},
                    {"help",  "Number of request deferred."},
                    {"value",  (uint64_t) res_metrics->n_tasks_deferred}
            }}}
        };

        std::stringstream prometheus;

        for (const auto & el : all_metrics_def.items()) {
            const auto & type        = el.key();
            const auto & metrics_def = el.value();

            for (const auto & metric_def : metrics_def) {
                const std::string name = metric_def.at("name");
                const std::string help = metric_def.at("help");

                auto value = json_value(metric_def, "value", 0.);
                prometheus << "# HELP llamacpp:" << name << " " << help  << "\n"
                            << "# TYPE llamacpp:" << name << " " << type  << "\n"
                            << "llamacpp:"        << name << " " << value << "\n";
            }
        }

        res.set_header("Process-Start-Time-Unix", std::to_string(res_metrics->t_start));

        res.set_content(prometheus.str(), "text/plain; version=0.0.4");
        res.status = 200; // HTTP OK
    };

    const auto handle_slots_save = [&ctx_server, &res_error, &res_ok, &params](const httplib::Request & req, httplib::Response & res, int id_slot) {
        json request_data = json::parse(req.body);
        std::string filename = request_data.at("filename");
        if (!fs_validate_filename(filename)) {
            res_error(res, format_error_response("Invalid filename", ERROR_TYPE_INVALID_REQUEST));
            return;
        }
        std::string filepath = params.slot_save_path + filename;

        server_task task(SERVER_TASK_TYPE_SLOT_SAVE);
        task.id = ctx_server.queue_tasks.get_new_id();
        task.slot_action.slot_id  = id_slot;
        task.slot_action.filename = filename;
        task.slot_action.filepath = filepath;

        ctx_server.queue_results.add_waiting_task_id(task.id);
        ctx_server.queue_tasks.post(task);

        server_task_result_ptr result = ctx_server.queue_results.recv(task.id);
        ctx_server.queue_results.remove_waiting_task_id(task.id);

        if (result->is_error()) {
            res_error(res, result->to_json());
            return;
        }

        res_ok(res, result->to_json());
    };

    const auto handle_slots_restore = [&ctx_server, &res_error, &res_ok, &params](const httplib::Request & req, httplib::Response & res, int id_slot) {
        json request_data = json::parse(req.body);
        std::string filename = request_data.at("filename");
        if (!fs_validate_filename(filename)) {
            res_error(res, format_error_response("Invalid filename", ERROR_TYPE_INVALID_REQUEST));
            return;
        }
        std::string filepath = params.slot_save_path + filename;

        server_task task(SERVER_TASK_TYPE_SLOT_RESTORE);
        task.id = ctx_server.queue_tasks.get_new_id();
        task.slot_action.slot_id  = id_slot;
        task.slot_action.filename = filename;
        task.slot_action.filepath = filepath;

        ctx_server.queue_results.add_waiting_task_id(task.id);
        ctx_server.queue_tasks.post(task);

        server_task_result_ptr result = ctx_server.queue_results.recv(task.id);
        ctx_server.queue_results.remove_waiting_task_id(task.id);

        if (result->is_error()) {
            res_error(res, result->to_json());
            return;
        }

        GGML_ASSERT(dynamic_cast<server_task_result_slot_save_load*>(result.get()) != nullptr);
        res_ok(res, result->to_json());
    };

    const auto handle_slots_erase = [&ctx_server, &res_error, &res_ok](const httplib::Request & /* req */, httplib::Response & res, int id_slot) {
        server_task task(SERVER_TASK_TYPE_SLOT_ERASE);
        task.id = ctx_server.queue_tasks.get_new_id();
        task.slot_action.slot_id = id_slot;

        ctx_server.queue_results.add_waiting_task_id(task.id);
        ctx_server.queue_tasks.post(task);

        server_task_result_ptr result = ctx_server.queue_results.recv(task.id);
        ctx_server.queue_results.remove_waiting_task_id(task.id);

        if (result->is_error()) {
            res_error(res, result->to_json());
            return;
        }

        GGML_ASSERT(dynamic_cast<server_task_result_slot_erase*>(result.get()) != nullptr);
        res_ok(res, result->to_json());
    };

    const auto handle_slots_action = [&params, &res_error, &handle_slots_save, &handle_slots_restore, &handle_slots_erase](const httplib::Request & req, httplib::Response & res) {
        if (params.slot_save_path.empty()) {
            res_error(res, format_error_response("This server does not support slots action. Start it with `--slot-save-path`", ERROR_TYPE_NOT_SUPPORTED));
            return;
        }

        std::string id_slot_str = req.path_params.at("id_slot");
        int id_slot;

        try {
            id_slot = std::stoi(id_slot_str);
        } catch (const std::exception &) {
            res_error(res, format_error_response("Invalid slot ID", ERROR_TYPE_INVALID_REQUEST));
            return;
        }

        std::string action = req.get_param_value("action");

        if (action == "save") {
            handle_slots_save(req, res, id_slot);
        } else if (action == "restore") {
            handle_slots_restore(req, res, id_slot);
        } else if (action == "erase") {
            handle_slots_erase(req, res, id_slot);
        } else {
            res_error(res, format_error_response("Invalid action", ERROR_TYPE_INVALID_REQUEST));
        }
    };

    std::mutex chat_templates_mutex;
    std::optional<llama_chat_templates> chat_templates;

    auto get_chat_templates = [&ctx_server, &chat_templates_mutex, &chat_templates]() -> const llama_chat_templates & {
        std::lock_guard<std::mutex> lock(chat_templates_mutex);
        if (!chat_templates) {
            chat_templates = llama_chat_templates_from_model(ctx_server.model, ctx_server.params_base.chat_template);
        }
        return *chat_templates;
    };

    const auto handle_props = [&ctx_server, &res_ok, &get_chat_templates](const httplib::Request &, httplib::Response & res) {
        // this endpoint is publicly available, please only return what is safe to be exposed
        const auto & templates = get_chat_templates();
        json data = {
            { "default_generation_settings", ctx_server.default_generation_settings_for_props },
            { "total_slots",                 ctx_server.params_base.n_parallel },
            { "model_path",                  ctx_server.params_base.model },
<<<<<<< HEAD
            { "chat_template",               templates.default_template.source() },
=======
            { "chat_template",               common_get_builtin_chat_template(ctx_server.model) },
>>>>>>> 39509fb0
            { "build_info",                  build_info },
        };
        if (ctx_server.params_base.use_jinja && templates.tool_use_template) {
            data["chat_template_tool_use"] = templates.tool_use_template->source();
        }

        res_ok(res, data);
    };

    const auto handle_props_change = [&ctx_server, &res_error, &res_ok](const httplib::Request & req, httplib::Response & res) {
        if (!ctx_server.params_base.endpoint_props) {
            res_error(res, format_error_response("This server does not support changing global properties. Start it with `--props`", ERROR_TYPE_NOT_SUPPORTED));
            return;
        }

        json data = json::parse(req.body);

        // update any props here

        res_ok(res, {{ "success", true }});
    };

    // handle completion-like requests (completion, chat, infill)
    // we can optionally provide a custom format for partial results and final results
    const auto handle_completions_impl = [&ctx_server, &res_error, &res_ok](
            server_task_type type,
            json & data,
            httplib::Response & res,
            oaicompat_type oaicompat) {
        GGML_ASSERT(type == SERVER_TASK_TYPE_COMPLETION || type == SERVER_TASK_TYPE_INFILL);

        if (ctx_server.params_base.embedding) {
            res_error(res, format_error_response("This server does not support completions. Start it without `--embeddings`", ERROR_TYPE_NOT_SUPPORTED));
            return;
        }

        auto completion_id = gen_chatcmplid();
        std::vector<server_task> tasks;

        try {
            std::vector<llama_tokens> tokenized_prompts = tokenize_input_prompts(ctx_server.vocab, data.at("prompt"), true, true);
            tasks.reserve(tokenized_prompts.size());
            for (size_t i = 0; i < tokenized_prompts.size(); i++) {
                server_task task = server_task(type);

                task.id    = ctx_server.queue_tasks.get_new_id();
                task.index = i;

                task.prompt_tokens    = std::move(tokenized_prompts[i]);
                task.params           = server_task::params_from_json_cmpl(
                                            ctx_server.ctx,
                                            ctx_server.params_base,
                                            data);
                task.id_selected_slot = json_value(data, "id_slot", -1);

                // OAI-compat
                task.params.oaicompat         = oaicompat;
                task.params.oaicompat_cmpl_id = completion_id;
                // oaicompat_model is already populated by params_from_json_cmpl

                tasks.push_back(task);
            }
        } catch (const std::exception & e) {
            res_error(res, format_error_response(e.what(), ERROR_TYPE_INVALID_REQUEST));
            return;
        }

        ctx_server.queue_results.add_waiting_tasks(tasks);
        ctx_server.queue_tasks.post(tasks);

        bool stream = json_value(data, "stream", false);
        const auto task_ids = server_task::get_list_id(tasks);

        if (!stream) {
            ctx_server.receive_multi_results(task_ids, [&](std::vector<server_task_result_ptr> & results) {
                if (results.size() == 1) {
                    // single result
                    res_ok(res, results[0]->to_json());
                } else {
                    // multiple results (multitask)
                    json arr = json::array();
                    for (auto & res : results) {
                        arr.push_back(res->to_json());
                    }
                    res_ok(res, arr);
                }
            }, [&](const json & error_data) {
                res_error(res, error_data);
            });

            ctx_server.queue_results.remove_waiting_task_ids(task_ids);
        } else {
            const auto chunked_content_provider = [task_ids, &ctx_server, oaicompat](size_t, httplib::DataSink & sink) {
                ctx_server.receive_cmpl_results_stream(task_ids, [&](server_task_result_ptr & result) -> bool {
                    json res_json = result->to_json();
                    if (res_json.is_array()) {
                        for (const auto & res : res_json) {
                            if (!server_sent_event(sink, "data", res)) {
                                return false;
                            }
                        }
                        return true;
                    } else {
                        return server_sent_event(sink, "data", res_json);
                    }
                }, [&](const json & error_data) {
                    server_sent_event(sink, "error", error_data);
                });
                if (oaicompat != OAICOMPAT_TYPE_NONE) {
                    static const std::string ev_done = "data: [DONE]\n\n";
                    sink.write(ev_done.data(), ev_done.size());
                }
                sink.done();
                return false;
            };

            auto on_complete = [task_ids, &ctx_server] (bool) {
                ctx_server.queue_results.remove_waiting_task_ids(task_ids);
            };

            res.set_chunked_content_provider("text/event-stream", chunked_content_provider, on_complete);
        }
    };

    const auto handle_completions = [&handle_completions_impl](const httplib::Request & req, httplib::Response & res) {
        json data = json::parse(req.body);
        return handle_completions_impl(
            SERVER_TASK_TYPE_COMPLETION,
            data,
            res,
            OAICOMPAT_TYPE_NONE);
    };

    const auto handle_completions_oai = [&handle_completions_impl](const httplib::Request & req, httplib::Response & res) {
        json data = oaicompat_completion_params_parse(json::parse(req.body));
        return handle_completions_impl(
            SERVER_TASK_TYPE_COMPLETION,
            data,
            res,
            OAICOMPAT_TYPE_COMPLETION);
    };

    const auto handle_infill = [&ctx_server, &res_error, &handle_completions_impl](const httplib::Request & req, httplib::Response & res) {
        // check model compatibility
        std::string err;
        if (llama_vocab_fim_pre(ctx_server.vocab) == LLAMA_TOKEN_NULL) {
            err += "prefix token is missing. ";
        }
        if (llama_vocab_fim_suf(ctx_server.vocab) == LLAMA_TOKEN_NULL) {
            err += "suffix token is missing. ";
        }
        if (llama_vocab_fim_mid(ctx_server.vocab) == LLAMA_TOKEN_NULL) {
            err += "middle token is missing. ";
        }
        if (!err.empty()) {
            res_error(res, format_error_response(string_format("Infill is not supported by this model: %s", err.c_str()), ERROR_TYPE_NOT_SUPPORTED));
            return;
        }

        json data = json::parse(req.body);

        // validate input
        if (data.contains("prompt") && !data.at("prompt").is_string()) {
            // prompt is optional
            res_error(res, format_error_response("\"prompt\" must be a string", ERROR_TYPE_INVALID_REQUEST));
        }

        if (!data.contains("input_prefix")) {
            res_error(res, format_error_response("\"input_prefix\" is required", ERROR_TYPE_INVALID_REQUEST));
        }

        if (!data.contains("input_suffix")) {
            res_error(res, format_error_response("\"input_suffix\" is required", ERROR_TYPE_INVALID_REQUEST));
        }

        if (data.contains("input_extra") && !data.at("input_extra").is_array()) {
            // input_extra is optional
            res_error(res, format_error_response("\"input_extra\" must be an array of {\"filename\": string, \"text\": string}", ERROR_TYPE_INVALID_REQUEST));
            return;
        }

        json input_extra = json_value(data, "input_extra", json::array());
        for (const auto & chunk : input_extra) {
            // { "text": string, "filename": string }
            if (!chunk.contains("text") || !chunk.at("text").is_string()) {
                res_error(res, format_error_response("extra_context chunk must contain a \"text\" field with a string value", ERROR_TYPE_INVALID_REQUEST));
                return;
            }
            // filename is optional
            if (chunk.contains("filename") && !chunk.at("filename").is_string()) {
                res_error(res, format_error_response("extra_context chunk's \"filename\" field must be a string", ERROR_TYPE_INVALID_REQUEST));
                return;
            }
        }
        data["input_extra"] = input_extra; // default to empty array if it's not exist

        std::string prompt = json_value(data, "prompt", std::string());
        std::vector<llama_tokens> tokenized_prompts = tokenize_input_prompts(ctx_server.vocab, prompt, false, true);
        SRV_DBG("creating infill tasks, n_prompts = %d\n", (int) tokenized_prompts.size());
        data["prompt"] = format_infill(
            ctx_server.vocab,
            data.at("input_prefix"),
            data.at("input_suffix"),
            data.at("input_extra"),
            ctx_server.params_base.n_batch,
            ctx_server.params_base.n_predict,
            ctx_server.slots[0].n_ctx, // TODO: there should be a better way
            ctx_server.params_base.spm_infill,
            tokenized_prompts[0]
        );

        return handle_completions_impl(
            SERVER_TASK_TYPE_INFILL,
            data,
            res,
            OAICOMPAT_TYPE_NONE); // infill is not OAI compatible
    };

<<<<<<< HEAD
    const auto handle_chat_completions = [&ctx_server, &params, &res_error, &handle_completions_generic, &get_chat_templates](const httplib::Request & req, httplib::Response & res) {
=======
    const auto handle_chat_completions = [&ctx_server, &params, &res_error, &handle_completions_impl](const httplib::Request & req, httplib::Response & res) {
>>>>>>> 39509fb0
        if (ctx_server.params_base.embedding) {
            res_error(res, format_error_response("This server does not support completions. Start it without `--embeddings`", ERROR_TYPE_NOT_SUPPORTED));
            return;
        }

<<<<<<< HEAD
        auto body = json::parse(req.body);
        const auto & templates = get_chat_templates();
        const auto & chat_template = body.contains("tools") && templates.tool_use_template ? *templates.tool_use_template : templates.default_template;
        json data = oaicompat_completion_params_parse(ctx_server.model, body, chat_template, params.use_jinja);

        return handle_completions_generic(
=======
        json data = oaicompat_chat_completion_params_parse(ctx_server.model, json::parse(req.body), params.chat_template);
        return handle_completions_impl(
>>>>>>> 39509fb0
            SERVER_TASK_TYPE_COMPLETION,
            data,
            res,
            OAICOMPAT_TYPE_CHAT);
    };

    const auto handle_models = [&params, &ctx_server, &res_ok](const httplib::Request &, httplib::Response & res) {
        json models = {
            {"object", "list"},
            {"data", {
                {
                    {"id",       params.model_alias.empty() ? params.model : params.model_alias},
                    {"object",   "model"},
                    {"created",  std::time(0)},
                    {"owned_by", "llamacpp"},
                    {"meta",     ctx_server.model_meta()}
                },
             }}
        };

        res_ok(res, models);
    };

    const auto handle_tokenize = [&ctx_server, &res_ok](const httplib::Request & req, httplib::Response & res) {
        const json body = json::parse(req.body);

        json tokens_response = json::array();
        if (body.count("content") != 0) {
            const bool add_special = json_value(body, "add_special", false);
            const bool with_pieces = json_value(body, "with_pieces", false);

            llama_tokens tokens = tokenize_mixed(ctx_server.vocab, body.at("content"), add_special, true);

            if (with_pieces) {
                for (const auto& token : tokens) {
                    std::string piece = common_token_to_piece(ctx_server.ctx, token);
                    json piece_json;

                    // Check if the piece is valid UTF-8
                    if (is_valid_utf8(piece)) {
                        piece_json = piece;
                    } else {
                        // If not valid UTF-8, store as array of byte values
                        piece_json = json::array();
                        for (unsigned char c : piece) {
                            piece_json.push_back(static_cast<int>(c));
                        }
                    }

                    tokens_response.push_back({
                        {"id", token},
                        {"piece", piece_json}
                    });
                }
            } else {
                tokens_response = tokens;
            }
        }

        const json data = format_tokenizer_response(tokens_response);
        res_ok(res, data);
    };

    const auto handle_detokenize = [&ctx_server, &res_ok](const httplib::Request & req, httplib::Response & res) {
        const json body = json::parse(req.body);

        std::string content;
        if (body.count("tokens") != 0) {
            const llama_tokens tokens = body.at("tokens");
            content = tokens_to_str(ctx_server.ctx, tokens.cbegin(), tokens.cend());
        }

        const json data = format_detokenized_response(content);
        res_ok(res, data);
    };

    const auto handle_embeddings_impl = [&ctx_server, &res_error, &res_ok](const httplib::Request & req, httplib::Response & res, oaicompat_type oaicompat) {
        const json body = json::parse(req.body);

        if (oaicompat != OAICOMPAT_TYPE_NONE && llama_pooling_type(ctx_server.ctx) == LLAMA_POOLING_TYPE_NONE) {
            res_error(res, format_error_response("Pooling type 'none' is not OAI compatible. Please use a different pooling type", ERROR_TYPE_INVALID_REQUEST));
            return;
        }

        // for the shape of input/content, see tokenize_input_prompts()
        json prompt;
        if (body.count("input") != 0) {
            prompt = body.at("input");
        } else if (body.contains("content")) {
            oaicompat = OAICOMPAT_TYPE_NONE; // "content" field is not OAI compatible
            prompt = body.at("content");
        } else {
            res_error(res, format_error_response("\"input\" or \"content\" must be provided", ERROR_TYPE_INVALID_REQUEST));
            return;
        }

        bool use_base64 = false;
        if (body.count("encoding_format") != 0) {
            const std::string& format = body.at("encoding_format");
            if (format == "base64") {
                use_base64 = true;
            } else if (format != "float") {
                res_error(res, format_error_response("The format to return the embeddings in. Can be either float or base64", ERROR_TYPE_INVALID_REQUEST));
                return;
            }
        }

        std::vector<llama_tokens> tokenized_prompts = tokenize_input_prompts(ctx_server.vocab, prompt, true, true);
        for (const auto & tokens : tokenized_prompts) {
            // this check is necessary for models that do not add BOS token to the input
            if (tokens.empty()) {
                res_error(res, format_error_response("Input content cannot be empty", ERROR_TYPE_INVALID_REQUEST));
                return;
            }
        }

        // create and queue the task
        json responses = json::array();
        bool error = false;
        {
            std::vector<server_task> tasks;
            for (size_t i = 0; i < tokenized_prompts.size(); i++) {
                server_task task = server_task(SERVER_TASK_TYPE_EMBEDDING);

                task.id            = ctx_server.queue_tasks.get_new_id();
                task.index         = i;
                task.prompt_tokens = std::move(tokenized_prompts[i]);

                // OAI-compat
                task.params.oaicompat = oaicompat;

                tasks.push_back(task);
            }

            ctx_server.queue_results.add_waiting_tasks(tasks);
            ctx_server.queue_tasks.post(tasks);

            // get the result
            std::unordered_set<int> task_ids = server_task::get_list_id(tasks);

            ctx_server.receive_multi_results(task_ids, [&](std::vector<server_task_result_ptr> & results) {
                for (auto & res : results) {
                    GGML_ASSERT(dynamic_cast<server_task_result_embd*>(res.get()) != nullptr);
                    responses.push_back(res->to_json());
                }
            }, [&](const json & error_data) {
                res_error(res, error_data);
                error = true;
            });

            ctx_server.queue_results.remove_waiting_task_ids(task_ids);
        }

        if (error) {
            return;
        }

        // write JSON response
        json root = oaicompat == OAICOMPAT_TYPE_EMBEDDING
            ? format_embeddings_response_oaicompat(body, responses, use_base64)
            : json(responses);
        res_ok(res, root);
    };

    const auto handle_embeddings = [&handle_embeddings_impl](const httplib::Request & req, httplib::Response & res) {
        handle_embeddings_impl(req, res, OAICOMPAT_TYPE_NONE);
    };

    const auto handle_embeddings_oai = [&handle_embeddings_impl](const httplib::Request & req, httplib::Response & res) {
        handle_embeddings_impl(req, res, OAICOMPAT_TYPE_EMBEDDING);
    };

    const auto handle_rerank = [&ctx_server, &res_error, &res_ok](const httplib::Request & req, httplib::Response & res) {
        if (!ctx_server.params_base.reranking || ctx_server.params_base.embedding) {
            res_error(res, format_error_response("This server does not support reranking. Start it with `--reranking` and without `--embedding`", ERROR_TYPE_NOT_SUPPORTED));
            return;
        }

        const json body = json::parse(req.body);

        // TODO: implement
        //int top_n = 1;
        //if (body.count("top_n") != 1) {
        //    top_n = body.at("top_n");
        //} else {
        //    res_error(res, format_error_response("\"top_n\" must be provided", ERROR_TYPE_INVALID_REQUEST));
        //    return;
        //}

        json query;
        if (body.count("query") == 1) {
            query = body.at("query");
            if (!query.is_string()) {
                res_error(res, format_error_response("\"query\" must be a string", ERROR_TYPE_INVALID_REQUEST));
                return;
            }
        } else {
            res_error(res, format_error_response("\"query\" must be provided", ERROR_TYPE_INVALID_REQUEST));
            return;
        }

        std::vector<std::string> documents = json_value(body, "documents", std::vector<std::string>());
        if (documents.empty()) {
            res_error(res, format_error_response("\"documents\" must be a non-empty string array", ERROR_TYPE_INVALID_REQUEST));
            return;
        }

        llama_tokens tokenized_query = tokenize_input_prompts(ctx_server.vocab, query, /* add_special */ false, true)[0];

        // create and queue the task
        json responses = json::array();
        bool error = false;
        {
            std::vector<server_task> tasks;
            std::vector<llama_tokens> tokenized_docs = tokenize_input_prompts(ctx_server.vocab, documents, /* add_special */ false, true);
            tasks.reserve(tokenized_docs.size());
            for (size_t i = 0; i < tokenized_docs.size(); i++) {
                server_task task   = server_task(SERVER_TASK_TYPE_RERANK);
                task.id            = ctx_server.queue_tasks.get_new_id();
                task.index         = i;
                task.prompt_tokens = format_rerank(ctx_server.vocab, tokenized_query, tokenized_docs[i]);
                tasks.push_back(task);
            }

            ctx_server.queue_results.add_waiting_tasks(tasks);
            ctx_server.queue_tasks.post(tasks);

            // get the result
            std::unordered_set<int> task_ids = server_task::get_list_id(tasks);

            ctx_server.receive_multi_results(task_ids, [&](std::vector<server_task_result_ptr> & results) {
                for (auto & res : results) {
                    GGML_ASSERT(dynamic_cast<server_task_result_rerank*>(res.get()) != nullptr);
                    responses.push_back(res->to_json());
                }
            }, [&](const json & error_data) {
                res_error(res, error_data);
                error = true;
            });
        }

        if (error) {
            return;
        }

        // write JSON response
        json root = format_response_rerank(body, responses);
        res_ok(res, root);
    };

    const auto handle_lora_adapters_list = [&](const httplib::Request &, httplib::Response & res) {
        json result = json::array();
        const auto & loras = ctx_server.params_base.lora_adapters;
        for (size_t i = 0; i < loras.size(); ++i) {
            auto & lora = loras[i];
            result.push_back({
                {"id", i},
                {"path", lora.path},
                {"scale", lora.scale},
            });
        }
        res_ok(res, result);
        res.status = 200; // HTTP OK
    };

    const auto handle_lora_adapters_apply = [&](const httplib::Request & req, httplib::Response & res) {
        const json body = json::parse(req.body);
        if (!body.is_array()) {
            res_error(res, format_error_response("Request body must be an array", ERROR_TYPE_INVALID_REQUEST));
            return;
        }
        server_task task(SERVER_TASK_TYPE_SET_LORA);
        task.id = ctx_server.queue_tasks.get_new_id();
        task.set_lora = parse_lora_request(ctx_server.params_base.lora_adapters, body);
        ctx_server.queue_results.add_waiting_task_id(task.id);
        ctx_server.queue_tasks.post(task);

        server_task_result_ptr result = ctx_server.queue_results.recv(task.id);
        ctx_server.queue_results.remove_waiting_task_id(task.id);

        if (result->is_error()) {
            res_error(res, result->to_json());
            return;
        }

        GGML_ASSERT(dynamic_cast<server_task_result_apply_lora*>(result.get()) != nullptr);
        res_ok(res, result->to_json());
    };

    //
    // Router
    //

    if (!params.webui) {
        LOG_INF("Web UI is disabled\n");
    } else {
        // register static assets routes
        if (!params.public_path.empty()) {
            // Set the base directory for serving static files
            bool is_found = svr->set_mount_point("/", params.public_path);
            if (!is_found) {
                LOG_ERR("%s: static assets path not found: %s\n", __func__, params.public_path.c_str());
                return 1;
            }
        } else {
            // using embedded static index.html
            svr->Get("/", [](const httplib::Request & req, httplib::Response & res) {
                if (req.get_header_value("Accept-Encoding").find("gzip") == std::string::npos) {
                    res.set_content("Error: gzip is not supported by this browser", "text/plain");
                } else {
                    res.set_header("Content-Encoding", "gzip");
                    res.set_content(reinterpret_cast<const char*>(index_html_gz), index_html_gz_len, "text/html; charset=utf-8");
                }
                return false;
            });
        }
    }

    // register API routes
    svr->Get ("/health",              handle_health); // public endpoint (no API key check)
    svr->Get ("/metrics",             handle_metrics);
    svr->Get ("/props",               handle_props);
    svr->Post("/props",               handle_props_change);
    svr->Get ("/models",              handle_models); // public endpoint (no API key check)
    svr->Get ("/v1/models",           handle_models); // public endpoint (no API key check)
    svr->Post("/completion",          handle_completions); // legacy
    svr->Post("/completions",         handle_completions);
    svr->Post("/v1/completions",      handle_completions_oai);
    svr->Post("/chat/completions",    handle_chat_completions);
    svr->Post("/v1/chat/completions", handle_chat_completions);
    svr->Post("/infill",              handle_infill);
    svr->Post("/embedding",           handle_embeddings); // legacy
    svr->Post("/embeddings",          handle_embeddings);
    svr->Post("/v1/embeddings",       handle_embeddings_oai);
    svr->Post("/rerank",              handle_rerank);
    svr->Post("/reranking",           handle_rerank);
    svr->Post("/v1/rerank",           handle_rerank);
    svr->Post("/v1/reranking",        handle_rerank);
    svr->Post("/tokenize",            handle_tokenize);
    svr->Post("/detokenize",          handle_detokenize);
    // LoRA adapters hotswap
    svr->Get ("/lora-adapters",       handle_lora_adapters_list);
    svr->Post("/lora-adapters",       handle_lora_adapters_apply);
    // Save & load slots
    svr->Get ("/slots",               handle_slots);
    svr->Post("/slots/:id_slot",      handle_slots_action);

    //
    // Start the server
    //
    if (params.n_threads_http < 1) {
        // +2 threads for monitoring endpoints
        params.n_threads_http = std::max(params.n_parallel + 2, (int32_t) std::thread::hardware_concurrency() - 1);
    }
    log_data["n_threads_http"] =  std::to_string(params.n_threads_http);
    svr->new_task_queue = [&params] { return new httplib::ThreadPool(params.n_threads_http); };

    // clean up function, to be called before exit
    auto clean_up = [&svr]() {
        svr->stop();
        llama_backend_free();
    };

    // bind HTTP listen port
    bool was_bound = false;
    if (params.port == 0) {
        int bound_port = svr->bind_to_any_port(params.hostname);
        if ((was_bound = (bound_port >= 0))) {
            params.port = bound_port;
        }
    } else {
        was_bound = svr->bind_to_port(params.hostname, params.port);
    }

    if (!was_bound) {
        //LOG_ERROR("couldn't bind HTTP server socket", {
        //    {"hostname", params.hostname},
        //    {"port", params.port},
        //});
        LOG_ERR("%s: couldn't bind HTTP server socket, hostname: %s, port: %d\n", __func__, params.hostname.c_str(), params.port);
        clean_up();
        return 1;
    }

    // run the HTTP server in a thread
    std::thread t([&]() { svr->listen_after_bind(); });
    svr->wait_until_ready();

    LOG_INF("%s: HTTP server is listening, hostname: %s, port: %d, http threads: %d\n", __func__, params.hostname.c_str(), params.port, params.n_threads_http);

    // load the model
    LOG_INF("%s: loading model\n", __func__);

    if (!ctx_server.load_model(params)) {
        clean_up();
        t.join();
        LOG_ERR("%s: exiting due to model loading error\n", __func__);
        return 1;
    }

    ctx_server.init();
    state.store(SERVER_STATE_READY);

    LOG_INF("%s: model loaded\n", __func__);

    // if a custom chat template is not supplied, we will use the one that comes with the model (if any)
    if (params.chat_template.empty()) {
<<<<<<< HEAD
        if (!ctx_server.validate_model_chat_template(params.use_jinja)) {
=======
        if (!ctx_server.validate_builtin_chat_template()) {
>>>>>>> 39509fb0
            LOG_WRN("%s: The chat template that comes with this model is not yet supported, falling back to chatml. This may cause the model to output suboptimal responses\n", __func__);
            params.chat_template = "chatml";
        }
    }

    // print sample chat example to make it clear which template is used
    LOG_INF("%s: chat template, chat_template: %s, example_format: '%s'\n", __func__,
        params.chat_template.empty() ? "(built-in)" : params.chat_template.c_str(),
        common_chat_format_example(ctx_server.model, params.chat_template).c_str());

    ctx_server.queue_tasks.on_new_task(std::bind(
                &server_context::process_single_task, &ctx_server, std::placeholders::_1));

    ctx_server.queue_tasks.on_update_slots(std::bind(
                &server_context::update_slots, &ctx_server));

    shutdown_handler = [&](int) {
        ctx_server.queue_tasks.terminate();
    };

    LOG_INF("%s: server is listening on http://%s:%d - starting the main loop\n", __func__, params.hostname.c_str(), params.port);

    ctx_server.queue_tasks.start_loop();

#if defined (__unix__) || (defined (__APPLE__) && defined (__MACH__))
    struct sigaction sigint_action;
    sigint_action.sa_handler = signal_handler;
    sigemptyset (&sigint_action.sa_mask);
    sigint_action.sa_flags = 0;
    sigaction(SIGINT, &sigint_action, NULL);
    sigaction(SIGTERM, &sigint_action, NULL);
#elif defined (_WIN32)
    auto console_ctrl_handler = +[](DWORD ctrl_type) -> BOOL {
        return (ctrl_type == CTRL_C_EVENT) ? (signal_handler(SIGINT), true) : false;
    };
    SetConsoleCtrlHandler(reinterpret_cast<PHANDLER_ROUTINE>(console_ctrl_handler), true);
#endif

    clean_up();
    t.join();

    return 0;
}<|MERGE_RESOLUTION|>--- conflicted
+++ resolved
@@ -1740,8 +1740,7 @@
         return true;
     }
 
-<<<<<<< HEAD
-    bool validate_model_chat_template(bool use_jinja) const {
+    bool validate_builtin_chat_template(bool use_jinja) const {
         llama_chat_message chat[] = {{"user", "test"}};
 
         if (use_jinja) {
@@ -1760,25 +1759,13 @@
                 return true;
             } catch (const std::exception & e) {
                 SRV_ERR("failed to apply template: %s\n", e.what());
+                return false;
             }
         } else {
-            std::vector<char> model_template(2048, 0); // longest known template is about 1200 bytes
-            std::string template_key = "tokenizer.chat_template";
-            int32_t res = llama_model_meta_val_str(model, template_key.c_str(), model_template.data(), model_template.size());
-            if (res >= 0) {
-                std::string tmpl = std::string(model_template.data(), model_template.size());
-                int32_t chat_res = llama_chat_apply_template(model, tmpl.c_str(), chat, 1, true, nullptr, 0);
-                return chat_res > 0;
-            }
-        }
-        return false;
-=======
-    bool validate_builtin_chat_template() const {
-        llama_chat_message chat[] = {{"user", "test"}};
-        const char * tmpl = llama_model_chat_template(model);
-        const int32_t chat_res = llama_chat_apply_template(tmpl, chat, 1, true, nullptr, 0);
-        return chat_res > 0;
->>>>>>> 39509fb0
+            const char * tmpl = llama_model_chat_template(model, /* name */ nullptr);
+            const int32_t chat_res = llama_chat_apply_template(tmpl, chat, 1, true, nullptr, 0);
+            return chat_res > 0;
+        }
     }
 
     void init() {
@@ -3654,11 +3641,7 @@
             { "default_generation_settings", ctx_server.default_generation_settings_for_props },
             { "total_slots",                 ctx_server.params_base.n_parallel },
             { "model_path",                  ctx_server.params_base.model },
-<<<<<<< HEAD
             { "chat_template",               templates.default_template.source() },
-=======
-            { "chat_template",               common_get_builtin_chat_template(ctx_server.model) },
->>>>>>> 39509fb0
             { "build_info",                  build_info },
         };
         if (ctx_server.params_base.use_jinja && templates.tool_use_template) {
@@ -3877,27 +3860,18 @@
             OAICOMPAT_TYPE_NONE); // infill is not OAI compatible
     };
 
-<<<<<<< HEAD
-    const auto handle_chat_completions = [&ctx_server, &params, &res_error, &handle_completions_generic, &get_chat_templates](const httplib::Request & req, httplib::Response & res) {
-=======
-    const auto handle_chat_completions = [&ctx_server, &params, &res_error, &handle_completions_impl](const httplib::Request & req, httplib::Response & res) {
->>>>>>> 39509fb0
+    const auto handle_chat_completions = [&ctx_server, &params, &res_error, &handle_completions_impl, &get_chat_templates](const httplib::Request & req, httplib::Response & res) {
         if (ctx_server.params_base.embedding) {
             res_error(res, format_error_response("This server does not support completions. Start it without `--embeddings`", ERROR_TYPE_NOT_SUPPORTED));
             return;
         }
 
-<<<<<<< HEAD
         auto body = json::parse(req.body);
         const auto & templates = get_chat_templates();
         const auto & chat_template = body.contains("tools") && templates.tool_use_template ? *templates.tool_use_template : templates.default_template;
         json data = oaicompat_completion_params_parse(ctx_server.model, body, chat_template, params.use_jinja);
 
-        return handle_completions_generic(
-=======
-        json data = oaicompat_chat_completion_params_parse(ctx_server.model, json::parse(req.body), params.chat_template);
         return handle_completions_impl(
->>>>>>> 39509fb0
             SERVER_TASK_TYPE_COMPLETION,
             data,
             res,
@@ -4305,11 +4279,7 @@
 
     // if a custom chat template is not supplied, we will use the one that comes with the model (if any)
     if (params.chat_template.empty()) {
-<<<<<<< HEAD
-        if (!ctx_server.validate_model_chat_template(params.use_jinja)) {
-=======
-        if (!ctx_server.validate_builtin_chat_template()) {
->>>>>>> 39509fb0
+        if (!ctx_server.validate_builtin_chat_template(params.use_jinja)) {
             LOG_WRN("%s: The chat template that comes with this model is not yet supported, falling back to chatml. This may cause the model to output suboptimal responses\n", __func__);
             params.chat_template = "chatml";
         }
