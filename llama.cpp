#define LLAMA_DEFAULT_COMPUTE_TYPE GGML_TYPE_F32
//#define LLAMA_DEFAULT_COMPUTE_TYPE GGML_TYPE_F16

// Defines fileno on msys:
#ifndef _GNU_SOURCE
#define _GNU_SOURCE
#include <cstddef>
#include <cstdint>
#include <cstdio>
#endif

#include "llama-util.h"
#include "llama.h"

#include "ggml.h"
#if defined(GGML_USE_CLBLAST)
#include "ggml-opencl.h"
#endif

#ifdef GGML_USE_METAL
#include "ggml-metal.h"
#endif

#ifdef GGML_USE_CUDA
#include "ggml-cuda.h"
#endif

#ifdef GGML_USE_K_QUANTS
#ifndef QK_K
#ifdef GGML_QKK_64
#define QK_K 64
#else
#define QK_K 256
#endif
#endif
#endif

#include <array>
#include <ctime>
#include <cinttypes>
#include <fstream>
#include <random>
#include <map>
#include <unordered_map>
#include <queue>
#include <cassert>
#include <cstring>
#include <climits>
#include <memory>
#include <algorithm>
#include <initializer_list>
#include <thread>
#include <atomic>
#include <mutex>
#include <sstream>
#include <numeric>

#if defined(_MSC_VER)
#pragma warning(disable: 4244 4267) // possible loss of data
#endif

// available llama models
enum e_model {
    MODEL_UNKNOWN,
    MODEL_3B,
    MODEL_7B,
    MODEL_13B,
    MODEL_30B,
    MODEL_65B,
};

static const size_t kB = 1024;
static const size_t MB = 1024*1024;

// computed for n_ctx == 2048
// TODO: dynamically determine these sizes
//       needs modifications in ggml

typedef void (*offload_func_t)(struct ggml_tensor * tensor);

void llama_nop(struct ggml_tensor * tensor) { // don't offload by default
    (void) tensor;
}

//
// ggml helpers
//

static void ggml_graph_compute_helper(std::vector<uint8_t> & buf, ggml_cgraph * graph, int n_threads) {
    struct ggml_cplan plan = ggml_graph_plan(graph, n_threads);

    if (plan.work_size > 0) {
        buf.resize(plan.work_size);
        plan.work_data = buf.data();
    }

    ggml_graph_compute(graph, &plan);
}

//
// memory sizes
//

// 2*n_embd*n_ctx*n_layer*sizeof(float16)
static const std::map<e_model, size_t> & MEM_REQ_KV_SELF() {
    static std::map<e_model, size_t> k_sizes = {
        { MODEL_3B,    682ull * MB },
        { MODEL_7B,   1026ull * MB },
        { MODEL_13B,  1608ull * MB },
        { MODEL_30B,  3124ull * MB },
        { MODEL_65B,  5120ull * MB },
    };
    return k_sizes;
}

// this is mostly needed for temporary mul_mat buffers to dequantize the data
// not actually needed if BLAS is disabled
static const std::map<e_model, size_t> & MEM_REQ_EVAL() {
    static std::map<e_model, size_t> k_sizes = {
        { MODEL_3B,   512ull * MB },
        //{ MODEL_7B,   768ull * MB }, // FIXME: increased until improved memory management
        { MODEL_7B,  2048ull * MB },
        { MODEL_13B, 1024ull * MB },
        { MODEL_30B, 1280ull * MB },
        { MODEL_65B, 1536ull * MB },
    };
    return k_sizes;
}

// default hparams (LLaMA 7B)
struct llama_hparams {
    uint32_t n_vocab = 32000;
    uint32_t n_ctx   = 512;   // this is provided as user input?
    uint32_t n_embd  = 4096;
    uint32_t n_mult  = 256;
    uint32_t n_head  = 32;
    uint32_t n_layer = 32;
    uint32_t n_rot   = 64;

    float rope_freq_base  = 10000.0f;
    float rope_freq_scale = 1.0f;

    enum llama_ftype ftype = LLAMA_FTYPE_MOSTLY_F16;

    bool operator!=(const llama_hparams & other) const {
        return static_cast<bool>(memcmp(this, &other, sizeof(llama_hparams)));
    }
};

struct llama_layer {
    // normalization
    struct ggml_tensor * attention_norm;

    // attention
    struct ggml_tensor * wq;
    struct ggml_tensor * wk;
    struct ggml_tensor * wv;
    struct ggml_tensor * wo;

    // normalization
    struct ggml_tensor * ffn_norm;

    // ff
    struct ggml_tensor * w1;
    struct ggml_tensor * w2;
    struct ggml_tensor * w3;
};

struct llama_kv_cache {
    struct ggml_tensor * k = NULL;
    struct ggml_tensor * v = NULL;

    struct ggml_context * ctx = NULL;

    ggml_buffer * buf;

    int n; // number of tokens currently in the cache

    ~llama_kv_cache() {
        if (ctx) {
            ggml_free(ctx);
        }
    }
};

struct llama_vocab {
    using id    = int32_t;
    using token = std::string;

    struct token_score {
        token tok;
        float score;
    };

    std::unordered_map<token, id> token_to_id;
    std::vector<token_score> id_to_token;
};

struct llama_model {
    e_model type = MODEL_UNKNOWN;

    llama_hparams hparams;

    struct ggml_tensor * tok_embeddings;

    struct ggml_tensor * norm;
    struct ggml_tensor * output;

    std::vector<llama_layer> layers;
    int n_gpu_layers;

    // model memory mapped file
    std::unique_ptr<llama_mmap> mapping;

    // objects representing data potentially being locked in memory
    llama_mlock mlock_buf;
    llama_mlock mlock_mmap;

    // for quantize-stats only
    std::vector<std::pair<std::string, struct ggml_tensor *>> tensors_by_name;

    int64_t t_load_us = 0;
    int64_t t_start_us = 0;

    llama_vocab vocab;

    // backends
<<<<<<< HEAD
    // TODO: change to pointers
    ggml_backend   backend_cpu;
    ggml_buffer    buf_cpu;
=======
    ggml_backend * backend_cpu = NULL;
    ggml_buffer *  buf_cpu = NULL;
>>>>>>> 295f8565
    ggml_context * ctx_cpu = NULL;
#ifdef GGML_USE_CUDA
    ggml_backend * backend_cuda = NULL;
    ggml_buffer *  buf_cuda = NULL;
    ggml_context * ctx_cuda = NULL;
#endif
#ifdef GGML_USE_METAL
    ggml_backend   backend_metal;
    ggml_buffer    buf_metal;
    ggml_context * ctx_metal = NULL;
#endif

    // backend assigned to each layer
    ggml_backend * backend_inp = NULL;
    ggml_backend * backend_out = NULL;
    std::vector<ggml_backend *> backend_layers;

    ~llama_model() {
        if (ctx_cpu) {
            ggml_free(ctx_cpu);
            ggml_buffer_free(buf_cpu);
        }
#ifdef GGML_USE_CUDA
        if (ctx_cuda) {
            ggml_free(ctx_cuda);
            ggml_buffer_free(buf_cuda);
        }
#endif
#ifdef GGML_USE_METAL
        if (ctx_metal) {
            ggml_free(ctx_metal);
            ggml_backend_free_buffer(&buf_metal);
        }
#endif
    }
};

struct llama_context {
    llama_context(const llama_model & model) : model(model), t_load_us(model.t_load_us), t_start_us(model.t_start_us) {}
    std::mt19937 rng;

    bool has_evaluated_once = false;

    int64_t t_sample_us = 0;
    int64_t t_eval_us   = 0;
    int64_t t_p_eval_us = 0;

    int32_t n_sample = 0; // number of tokens sampled
    int32_t n_eval   = 0; // number of eval calls
    int32_t n_p_eval = 0; // number of tokens in eval calls for the prompt (with batch size > 1)

    const llama_model & model;

    bool model_owner = false;

    int64_t t_load_us;
    int64_t t_start_us;

    // key + value cache for the self attention
    struct llama_kv_cache kv_self;
    ggml_backend * backend_kv = NULL;

    // decode output (2-dimensional array: [n_tokens][n_vocab])
    std::vector<float> logits;
    bool logits_all = false;

    // input embedding (1-dimensional array: [n_embd])
    std::vector<float> embedding;

    // memory buffers used to evaluate the model
<<<<<<< HEAD
    ggml_buffer buf_compute_cpu = {};

=======
    ggml_buffer * buf_compute_cpu;
>>>>>>> 295f8565
#ifdef GGML_USE_CUDA
    ggml_buffer * buf_compute_cuda;
#endif
#ifdef GGML_USE_METAL
    ggml_buffer buf_compute_metal = {};
#endif

    // input tensors
    struct ggml_tensor * graph_tokens_in = nullptr;
    struct ggml_tensor * graph_embeddings_in = nullptr;

    // output tensors
    struct ggml_tensor * graph_logits = nullptr;
    struct ggml_tensor * graph_embeddings_out = nullptr;

    // buffers to store the inputs and outputs of the graphs
    ggml_buffer * buf_input;
    ggml_buffer * buf_output;

    /*
    ~llama_context() {
        if (model_owner) {
            delete &model;
        }
        if (buf_compute_cpu) {
            ggml_buffer_free(buf_compute_cpu);
        }
    }
    */
};

template <typename T>
static T checked_mul(T a, T b) {
    T ret = a * b;
    if (a != 0 && ret / a != b) {
        throw std::runtime_error(format("overflow multiplying %llu * %llu",
                     (unsigned long long) a, (unsigned long long) b));
    }
    return ret;
}

static size_t checked_div(size_t a, size_t b) {
    if (b == 0 || a % b != 0) {
        throw std::runtime_error(format("error dividing %zu / %zu", a, b));
    }
    return a / b;
}

static std::string llama_format_tensor_shape(const std::vector<uint32_t> & ne) {
    char buf[256];
    snprintf(buf, sizeof(buf), "%5u", ne.at(0));
    for (size_t i = 1; i < ne.size(); i++) {
        snprintf(buf + strlen(buf), sizeof(buf) - strlen(buf), " x %5u", ne.at(i));
    }
    return buf;
}

static size_t llama_calc_tensor_size(const std::vector<uint32_t> & ne, enum ggml_type type) {
    size_t size = ggml_type_size(type);
    for (uint32_t dim : ne) {
        size = checked_mul<size_t>(size, dim);
    }
    return size / ggml_blck_size(type);
}

struct llama_load_tensor {
    std::string name;
    enum ggml_type type = GGML_TYPE_F32;
    std::vector<uint32_t> ne;
    size_t file_off;
    size_t size;
    struct ggml_tensor * ggml_tensor = NULL;
    uint8_t * data;
};

struct llama_load_tensors_map {
    // tensors is kept in a separate vector to preserve file order
    std::vector<llama_load_tensor> tensors;
    std::unordered_map<std::string, size_t> name_to_idx;
};

enum llama_file_version {
    LLAMA_FILE_VERSION_GGML,
    LLAMA_FILE_VERSION_GGMF_V1, // added version field and scores in vocab
    LLAMA_FILE_VERSION_GGJT_V1, // added padding
    LLAMA_FILE_VERSION_GGJT_V2, // changed quantization format
    LLAMA_FILE_VERSION_GGJT_V3, // changed Q4 and Q8 quantization format
};

struct llama_file_loader {
    llama_file file;
    llama_file_version file_version;
    llama_hparams hparams;
    llama_vocab vocab;

    llama_file_loader(const char * fname, llama_load_tensors_map & tensors_map)
        : file(fname, "rb") {
        fprintf(stderr, "llama.cpp: loading model from %s\n", fname);
        read_magic();
        read_hparams();
        read_vocab();
        read_tensor_metadata(tensors_map);
    }
    void read_magic() {
        uint32_t magic = file.read_u32();

        if (magic == LLAMA_FILE_MAGIC_GGML) {
            file_version = LLAMA_FILE_VERSION_GGML;
            return;
        }

        uint32_t version = file.read_u32();

        switch (magic) {
            case LLAMA_FILE_MAGIC_GGMF:
                switch (version) {
                    case 1: file_version = LLAMA_FILE_VERSION_GGMF_V1; return;
                }
                break;
            case LLAMA_FILE_MAGIC_GGJT:
                switch (version) {
                    case 1: file_version = LLAMA_FILE_VERSION_GGJT_V1; return;
                    case 2: file_version = LLAMA_FILE_VERSION_GGJT_V2; return;
                    case 3: file_version = LLAMA_FILE_VERSION_GGJT_V3; return;
                }
        }

        throw std::runtime_error(format("unknown (magic, version) combination: %08x, %08x; is this really a GGML file?",
                     magic, version));
    }
    void read_hparams() {
        hparams.n_vocab = file.read_u32();
        hparams.n_embd = file.read_u32();
        hparams.n_mult = file.read_u32();
        hparams.n_head = file.read_u32();
        hparams.n_layer = file.read_u32();
        hparams.n_rot = file.read_u32();
        hparams.ftype = (enum llama_ftype) file.read_u32();
    }
    void read_vocab() {
        vocab.id_to_token.resize(hparams.n_vocab);

        for (uint32_t i = 0; i < hparams.n_vocab; i++) {
            uint32_t len = file.read_u32();
            std::string word = file.read_string(len);

            float score = 0.0f;
            file.read_raw(&score, sizeof(score));

            vocab.token_to_id[word] = i;

            auto & tok_score = vocab.id_to_token[i];
            tok_score.tok = std::move(word);
            tok_score.score = score;
        }
    }
    void read_tensor_metadata(llama_load_tensors_map & tensors_map) {
        while (file.tell() < file.size) {
            llama_load_tensor tensor;
            uint32_t n_dims = file.read_u32();
            uint32_t name_len = file.read_u32();
            tensor.type = (enum ggml_type) file.read_u32();
            tensor.ne.resize(n_dims);
            file.read_raw(tensor.ne.data(), sizeof(tensor.ne[0]) * n_dims);
            std::string name = file.read_string(name_len);
            if (n_dims < 1 || n_dims > 2) {
                throw std::runtime_error(format("llama.cpp: tensor '%s' should not be %u-dimensional", name.c_str(), n_dims));
            }
            switch (tensor.type) {
                case GGML_TYPE_F32:
                case GGML_TYPE_F16:
                case GGML_TYPE_Q4_0:
                case GGML_TYPE_Q4_1:
                case GGML_TYPE_Q5_0:
                case GGML_TYPE_Q5_1:
                case GGML_TYPE_Q8_0:
                case GGML_TYPE_Q2_K:
                case GGML_TYPE_Q3_K:
                case GGML_TYPE_Q4_K:
                case GGML_TYPE_Q5_K:
                case GGML_TYPE_Q6_K:
                    break;
                default: {
                    throw std::runtime_error(format("unrecognized tensor type %u\n", tensor.type));
                }
            }

            // skip to the next multiple of 32 bytes
            file.seek(-static_cast<ptrdiff_t>(file.tell()) & 31, SEEK_CUR);

            tensor.file_off = file.tell();
            tensor.name = name;
            tensor.size = llama_calc_tensor_size(tensor.ne, tensor.type);
            file.seek(tensor.size, SEEK_CUR);

            tensors_map.tensors.push_back(tensor);
            tensors_map.name_to_idx[name] = tensors_map.tensors.size() - 1;
        }
    }
};

struct llama_file_saver {
    llama_file file;
    llama_file_loader * any_file_loader;
    llama_file_saver(const char * fname, llama_file_loader * any_file_loader, enum llama_ftype new_ftype)
        : file(fname, "wb"), any_file_loader(any_file_loader) {
        fprintf(stderr, "llama.cpp: saving model to %s\n", fname);
        write_magic();
        write_hparams(new_ftype);
        write_vocab();
    }
    void write_magic() {
        file.write_u32(LLAMA_FILE_MAGIC);   // magic
        file.write_u32(LLAMA_FILE_VERSION); // version
    }
    void write_hparams(enum llama_ftype new_ftype) {
        const llama_hparams & hparams = any_file_loader->hparams;
        file.write_u32(hparams.n_vocab);
        file.write_u32(hparams.n_embd);
        file.write_u32(hparams.n_mult);
        file.write_u32(hparams.n_head);
        file.write_u32(hparams.n_layer);
        file.write_u32(hparams.n_rot);
        file.write_u32(new_ftype);
    }
    void write_vocab() {
        if (any_file_loader->file_version == LLAMA_FILE_VERSION_GGML) {
            fprintf(stderr, "llama.cpp: WARNING: input is an old file that doesn't have scores; will add dummy scores\n");
        }
        uint32_t n_vocab = any_file_loader->hparams.n_vocab;
        for (uint32_t i = 0; i < n_vocab; i++) {
            const auto & token_score = any_file_loader->vocab.id_to_token.at(i);
            file.write_u32((uint32_t) token_score.tok.size());
            file.write_raw(token_score.tok.data(), token_score.tok.size());
            file.write_raw(&token_score.score, sizeof(token_score.score));
        }
    }
    void write_tensor(llama_load_tensor & tensor, enum ggml_type new_type, const void * new_data, size_t new_size) {
        switch (new_type) {
            case GGML_TYPE_F32:
            case GGML_TYPE_F16:
            case GGML_TYPE_Q4_0:
            case GGML_TYPE_Q4_1:
            case GGML_TYPE_Q5_0:
            case GGML_TYPE_Q5_1:
            case GGML_TYPE_Q8_0:
            case GGML_TYPE_Q2_K:
            case GGML_TYPE_Q3_K:
            case GGML_TYPE_Q4_K:
            case GGML_TYPE_Q5_K:
            case GGML_TYPE_Q6_K:
                break;
            default: LLAMA_ASSERT(false);
        }
        file.write_u32((uint32_t) tensor.ne.size());
        file.write_u32((uint32_t) tensor.name.size());
        file.write_u32(new_type);
        file.write_raw(tensor.ne.data(), sizeof(tensor.ne[0]) * tensor.ne.size());
        file.write_raw(tensor.name.data(), tensor.name.size());
        file.seek(-static_cast<ptrdiff_t>(file.tell()) & 31, SEEK_CUR);
        LLAMA_ASSERT(new_size == llama_calc_tensor_size(tensor.ne, new_type));
        file.write_raw(new_data, new_size);
    }
};

struct llama_model_loader {
    std::unique_ptr<llama_file_loader> file_loader;
    llama_load_tensors_map tensors_map;
    bool use_mmap;
    size_t num_ggml_tensors_created = 0;
    std::unique_ptr<llama_mmap> mapping;
    llama_model * model;

    llama_model_loader(const std::string & fname_base, bool use_mmap) {
        file_loader = std::unique_ptr<llama_file_loader>(new llama_file_loader(fname_base.c_str(), tensors_map));
        if (!llama_mmap::SUPPORTED) {
            use_mmap = false;
        }
        this->use_mmap = use_mmap;
    }

    void calc_sizes(size_t * ctx_size_p, size_t * mmapped_size_p) const {
        *ctx_size_p = *mmapped_size_p = 0;
        for (const llama_load_tensor & lt : tensors_map.tensors) {
            *ctx_size_p += sizeof(struct ggml_tensor) + GGML_OBJECT_SIZE;
            *(use_mmap ? mmapped_size_p : ctx_size_p) += lt.size + 16;
        }
    }

    struct ggml_tensor * get_tensor(const std::string & name, const std::vector<uint32_t> & ne, ggml_context * ggml_ctx) {
        auto it = tensors_map.name_to_idx.find(name);
        if (it == tensors_map.name_to_idx.end()) {
            throw std::runtime_error(std::runtime_error(format("llama.cpp: tensor '%s' is missing from model", name.c_str())));
        }
        llama_load_tensor & lt = tensors_map.tensors.at(it->second);
        if (lt.ne != ne) {
            throw std::runtime_error(format("llama.cpp: tensor '%s' has wrong shape; expected %s, got %s",
                         name.c_str(), llama_format_tensor_shape(ne).c_str(), llama_format_tensor_shape(lt.ne).c_str()));
        }

        return get_tensor_for(lt, ggml_ctx);
    }

    struct ggml_tensor * get_tensor_for(llama_load_tensor & lt, ggml_context * ggml_ctx) {
        struct ggml_tensor * tensor;
        if (lt.ne.size() == 2) {
            tensor = ggml_new_tensor_2d(ggml_ctx, lt.type, lt.ne.at(0), lt.ne.at(1));
        } else {
            LLAMA_ASSERT(lt.ne.size() == 1);
            tensor = ggml_new_tensor_1d(ggml_ctx, lt.type, lt.ne.at(0));
        }
        ggml_set_name(tensor, lt.name.c_str());
        LLAMA_ASSERT(lt.ggml_tensor == NULL); // if this fails, we called get_tensor twice on the same tensor

        lt.ggml_tensor = tensor;
        num_ggml_tensors_created++;
        return tensor;
    }

    void done_getting_tensors() const {
        if (num_ggml_tensors_created != tensors_map.tensors.size()) {
            throw std::runtime_error(std::string("llama.cpp: file contained more tensors than expected"));
        }
    }

    void load_all_data(llama_progress_callback progress_callback, void * progress_callback_user_data, llama_mlock * lmlock) {
        size_t data_size = 0;
        size_t lock_size = 0;

        if (use_mmap) {
            mapping.reset(new llama_mmap(&file_loader->file, false, ggml_is_numa()));
            if (lmlock) {
                lmlock->init(mapping->addr);
            }
        }

        size_t done_size = 0;
        std::vector<uint8_t> load_buf;
        size_t load_buf_size = 0;
        for (llama_load_tensor & lt : tensors_map.tensors) {
            bool is_cpu = lt.ggml_tensor->backend == model->backend_cpu;
            if (!use_mmap && !is_cpu) {
                load_buf_size = std::max(load_buf_size, lt.size);
            }
            data_size += lt.size;
        }
        if (load_buf_size > 0) {
            load_buf.resize(load_buf_size);
            // may improve CUDA loading speed without mmap
            //ggml_cuda_host_register(load_buf.data(), load_buf.size());
        }

        for (llama_load_tensor & lt : tensors_map.tensors) {
            if (progress_callback) {
                progress_callback((float) done_size / data_size, progress_callback_user_data);
            }
            LLAMA_ASSERT(lt.ggml_tensor); // unused tensors should have been caught by load_data already

<<<<<<< HEAD
            const bool is_ram_shared = lt.ggml_tensor->backend->is_ram_shared;
=======
            bool is_cpu = lt.ggml_tensor->backend == model->backend_cpu;
>>>>>>> 295f8565

            // select buffer to load data into
            if (!use_mmap) {
                if (is_ram_shared) {
                    lt.data = (uint8_t *) lt.ggml_tensor->data;
                } else {
                    // read to temporary buffer
                    lt.data = (uint8_t *) load_buf.data();
                }
            }

            load_data_for(lt);

            if (is_ram_shared) {
                if (use_mmap) {
                    lt.ggml_tensor->data = lt.data;
                    // TODO: this assumes that the data to lock is contiguous, which may not always be the case
                    if (lmlock) {
                        lock_size += lt.size;
                        lmlock->grow_to(lock_size);
                    }
                }
            } else {
                ggml_backend_tensor_set(lt.ggml_tensor, lt.data, 0, lt.size);
                if (use_mmap) {
                    // hint the OS that we don't need the data anymore
                    // TODO: this may be a bad idea with devices that use the system memory (Metal?)
                    mapping->discard(lt.data, lt.size);
                }
            }

            done_size += lt.size;
        }
        //if (load_buf_size > 0) {
        //    ggml_cuda_host_unregister(load_buf.data());
        //}
    }

    void load_data_for(llama_load_tensor & lt) const {
        if (use_mmap) {
            lt.data = (uint8_t *) mapping->addr + lt.file_off;
        } else {
            llama_file & file = file_loader->file;
            file.seek(lt.file_off, SEEK_SET);
            file.read_raw(lt.data, lt.size);
        }

        if (0) {
            print_checksum(lt);
        }
    }

    static void print_checksum(llama_load_tensor & lt) {
        uint32_t sum = 0;
        for (size_t i = 0; i < lt.size; i++) {
            uint8_t byte = lt.data[i];
            sum = byte + (sum << 6) + (sum << 16) - sum; // sdbm hash
        }
        fprintf(stderr, "%s checksum: %#08x (%s, size %zu)\n", lt.name.c_str(), sum,
                llama_format_tensor_shape(lt.ne).c_str(), lt.size);
    }

};

//
// kv cache
//

static bool kv_cache_init(
                      ggml_backend * backend,
        const struct llama_hparams & hparams,
             struct llama_kv_cache & cache,
                         ggml_type   wtype,
                               int   n_ctx) {
    const int n_embd  = hparams.n_embd;
    const int n_layer = hparams.n_layer;

    const int64_t n_mem      = n_layer*n_ctx;
    const int64_t n_elements = n_embd*n_mem;

    size_t size = 2u*n_elements*ggml_type_size(wtype) + 2u*MB;

    cache.buf = ggml_buffer_alloc(backend, size, 2);
    cache.n = 0;

    struct ggml_init_params params = ggml_init_params_default();
    params.buffer = cache.buf;

    cache.ctx = ggml_init(params);

    if (!cache.ctx) {
        fprintf(stderr, "%s: failed to allocate memory for kv cache\n", __func__);
        return false;
    }

    cache.k = ggml_new_tensor_1d(cache.ctx, wtype, n_elements);
    cache.v = ggml_new_tensor_1d(cache.ctx, wtype, n_elements);
    ggml_set_name(cache.k, "cache_k");
    ggml_set_name(cache.v, "cache_v");

    return true;
}

struct llama_context_params llama_context_default_params() {
    struct llama_context_params result = {
        /*.seed                        =*/ LLAMA_DEFAULT_SEED,
        /*.n_ctx                       =*/ 512,
        /*.n_batch                     =*/ 512,
        /*.n_gpu_layers                =*/ 0,
        /*.main_gpu                    =*/ 0,
        /*.tensor_split                =*/ {0},
        /*.rope_freq_base              =*/ 10000.0f,
        /*.rope_freq_scale             =*/ 1.0f,
        /*.progress_callback           =*/ nullptr,
        /*.progress_callback_user_data =*/ nullptr,
        /*.low_vram                    =*/ false,
        /*.f16_kv                      =*/ true,
        /*.logits_all                  =*/ false,
        /*.vocab_only                  =*/ false,
        /*.use_mmap                    =*/ true,
        /*.use_mlock                   =*/ false,
        /*.embedding                   =*/ false,
    };

    return result;
}

struct llama_model_quantize_params llama_model_quantize_default_params() {
    struct llama_model_quantize_params result = {
        /*.nthread                     =*/ 0,
        /*.ftype                       =*/ LLAMA_FTYPE_MOSTLY_Q5_1,
        /*.allow_requantize            =*/ false,
        /*.quantize_output_tensor      =*/ true,
    };

    return result;
}

bool llama_mmap_supported() {
    return llama_mmap::SUPPORTED;
}

bool llama_mlock_supported() {
    return llama_mlock::SUPPORTED;
}

void llama_backend_init(bool numa) {
    ggml_time_init();

    // needed to initialize f16 tables
    {
        struct ggml_init_params params = ggml_init_params_default();
        params.buffer = NULL;
        struct ggml_context * ctx = ggml_init(params);
        ggml_free(ctx);
    }

    if (numa) {
        ggml_numa_init();
    }

#ifdef GGML_USE_MPI
    ggml_mpi_backend_init();
#endif
}

void llama_backend_free() {
#ifdef GGML_USE_MPI
    ggml_mpi_backend_free();
#endif
}

int64_t llama_time_us() {
    return ggml_time_us();
}

//
// model loading
//

static const char *llama_file_version_name(llama_file_version version) {
    switch (version) {
        case LLAMA_FILE_VERSION_GGML: return "'ggml' (old version with low tokenizer quality and no mmap support)";
        case LLAMA_FILE_VERSION_GGMF_V1: return "ggmf v1 (old version with no mmap support)";
        case LLAMA_FILE_VERSION_GGJT_V1: return "ggjt v1 (pre #1405)";
        case LLAMA_FILE_VERSION_GGJT_V2: return "ggjt v2 (pre #1508)";
        case LLAMA_FILE_VERSION_GGJT_V3: return "ggjt v3 (latest)";
    }

    return "unknown";
}

static const char *llama_ftype_name(enum llama_ftype ftype) {
    switch (ftype) {
        case LLAMA_FTYPE_ALL_F32:     return "all F32";
        case LLAMA_FTYPE_MOSTLY_F16:  return "mostly F16";
        case LLAMA_FTYPE_MOSTLY_Q4_0: return "mostly Q4_0";
        case LLAMA_FTYPE_MOSTLY_Q4_1: return "mostly Q4_1";
        case LLAMA_FTYPE_MOSTLY_Q4_1_SOME_F16:
                                      return "mostly Q4_1, some F16";
        case LLAMA_FTYPE_MOSTLY_Q5_0: return "mostly Q5_0";
        case LLAMA_FTYPE_MOSTLY_Q5_1: return "mostly Q5_1";
        case LLAMA_FTYPE_MOSTLY_Q8_0: return "mostly Q8_0";
        // K-quants
        case LLAMA_FTYPE_MOSTLY_Q2_K: return "mostly Q2_K";
        case LLAMA_FTYPE_MOSTLY_Q3_K_S: return "mostly Q3_K - Small";
        case LLAMA_FTYPE_MOSTLY_Q3_K_M: return "mostly Q3_K - Medium";
        case LLAMA_FTYPE_MOSTLY_Q3_K_L: return "mostly Q3_K - Large";
        case LLAMA_FTYPE_MOSTLY_Q4_K_S: return "mostly Q4_K - Small";
        case LLAMA_FTYPE_MOSTLY_Q4_K_M: return "mostly Q4_K - Medium";
        case LLAMA_FTYPE_MOSTLY_Q5_K_S: return "mostly Q5_K - Small";
        case LLAMA_FTYPE_MOSTLY_Q5_K_M: return "mostly Q5_K - Medium";
        case LLAMA_FTYPE_MOSTLY_Q6_K: return "mostly Q6_K";
        default:                      return "unknown, may not work";
    }
}

static const char *llama_model_type_name(e_model type) {
    switch (type) {
        case MODEL_3B: return "3B";
        case MODEL_7B: return "7B";
        case MODEL_13B: return "13B";
        case MODEL_30B: return "30B";
        case MODEL_65B: return "65B";
        default: LLAMA_ASSERT(false);
    }
}

static void llama_model_load_internal(
        const std::string & fname,
        llama_model & model,
        llama_vocab & vocab,
        int n_ctx,
        int n_batch,
        int n_gpu_layers,
        int main_gpu,
        const float * tensor_split,
        float rope_freq_base,
        float rope_freq_scale,
        bool low_vram,
        ggml_type memory_type,
        bool use_mmap,
        bool use_mlock,
        bool vocab_only,
        llama_progress_callback progress_callback,
        void * progress_callback_user_data) {

    model.t_start_us = ggml_time_us();

    std::unique_ptr<llama_model_loader> ml(new llama_model_loader(fname, use_mmap));
    ml->model = &model;

    vocab = std::move(ml->file_loader->vocab);
    model.hparams = ml->file_loader->hparams;
    model.n_gpu_layers = n_gpu_layers;
    llama_file_version file_version = ml->file_loader->file_version;
    auto & hparams = model.hparams;

    {
        switch (hparams.n_layer) {
            case 26: model.type = e_model::MODEL_3B; break;
            case 32: model.type = e_model::MODEL_7B; break;
            case 40: model.type = e_model::MODEL_13B; break;
            case 60: model.type = e_model::MODEL_30B; break;
            case 80: model.type = e_model::MODEL_65B; break;
            default:
                {
                    if (hparams.n_layer < 32) {
                        model.type = e_model::MODEL_7B;
                    }
                } break;
        }

        hparams.n_ctx = n_ctx;

        hparams.rope_freq_base  = rope_freq_base;
        hparams.rope_freq_scale = rope_freq_scale;
    }

    const uint32_t n_ff = ((2*(4*hparams.n_embd)/3 + hparams.n_mult - 1)/hparams.n_mult)*hparams.n_mult;

    {
        fprintf(stderr, "%s: format     = %s\n",   __func__, llama_file_version_name(file_version));
        fprintf(stderr, "%s: n_vocab    = %u\n",   __func__, hparams.n_vocab);
        fprintf(stderr, "%s: n_ctx      = %u\n",   __func__, hparams.n_ctx);
        fprintf(stderr, "%s: n_embd     = %u\n",   __func__, hparams.n_embd);
        fprintf(stderr, "%s: n_mult     = %u\n",   __func__, hparams.n_mult);
        fprintf(stderr, "%s: n_head     = %u\n",   __func__, hparams.n_head);
        fprintf(stderr, "%s: n_layer    = %u\n",   __func__, hparams.n_layer);
        fprintf(stderr, "%s: n_rot      = %u\n",   __func__, hparams.n_rot);
        fprintf(stderr, "%s: freq_base  = %.1f\n", __func__, hparams.rope_freq_base);
        fprintf(stderr, "%s: freq_scale = %g\n",   __func__, hparams.rope_freq_scale);
        fprintf(stderr, "%s: ftype      = %u (%s)\n", __func__, hparams.ftype, llama_ftype_name(hparams.ftype));
        fprintf(stderr, "%s: n_ff       = %u\n",   __func__, n_ff);
        fprintf(stderr, "%s: model size = %s\n",   __func__, llama_model_type_name(model.type));
    }

    if (file_version < LLAMA_FILE_VERSION_GGJT_V2) {
        if (hparams.ftype != LLAMA_FTYPE_ALL_F32     &&
            hparams.ftype != LLAMA_FTYPE_MOSTLY_F16  &&
            hparams.ftype != LLAMA_FTYPE_MOSTLY_Q8_0) {
            throw std::runtime_error(format("this format is no longer supported (see https://github.com/ggerganov/llama.cpp/pull/1405)"));
        }
    }

    if (file_version < LLAMA_FILE_VERSION_GGJT_V3) {
        if (hparams.ftype == LLAMA_FTYPE_MOSTLY_Q4_0 ||
            hparams.ftype == LLAMA_FTYPE_MOSTLY_Q4_1 ||
            hparams.ftype == LLAMA_FTYPE_MOSTLY_Q8_0) {
            throw std::runtime_error(format("this format is no longer supported (see https://github.com/ggerganov/llama.cpp/pull/1508)"));
        }
    }

    if (vocab_only) {
        return;
    }

    // initialize backends
    const uint32_t n_layer = hparams.n_layer;

    model.backend_cpu = ggml_backend_cpu_init();
<<<<<<< HEAD

    ggml_backend * backend_cpu = &model.backend_cpu;
    ggml_backend * backend_gpu = &model.backend_cpu; // hack until we have a proper backend selection

=======
    ggml_backend * backend_gpu = model.backend_cpu; // hack until we have a proper backend selection
>>>>>>> 295f8565
#ifdef GGML_USE_CUDA
    if (n_gpu_layers > 0) {
        model.backend_cuda = ggml_backend_cuda_init();
        backend_gpu = model.backend_cuda;
    }
#endif
#ifdef GGML_USE_METAL
    if (n_gpu_layers > 0) {
        model.backend_metal = ggml_backend_metal_init(backend_cpu);
        backend_gpu = &model.backend_metal;
    }
#endif

    // assign splits to the backends
    const int i_gpu_start = std::max(0, (int)n_layer - n_gpu_layers);
<<<<<<< HEAD

    model.backend_inp = n_gpu_layers > (int)n_layer ? backend_gpu : backend_cpu;
    model.backend_out = n_gpu_layers > 0            ? backend_gpu : backend_cpu;

    model.backend_layers.resize(n_layer);
    std::fill(model.backend_layers.begin(),               model.backend_layers.begin() + i_gpu_start, backend_cpu);
    std::fill(model.backend_layers.begin() + i_gpu_start, model.backend_layers.end(),                 backend_gpu);
=======
    model.backend_inp = n_gpu_layers > (int)n_layer ? backend_gpu : model.backend_cpu;
    model.backend_out = n_gpu_layers > 0 ? backend_gpu : model.backend_cpu;
    model.backend_layers.resize(n_layer);
    std::fill(model.backend_layers.begin(), model.backend_layers.begin() + i_gpu_start, model.backend_cpu);
    std::fill(model.backend_layers.begin() + i_gpu_start, model.backend_layers.end(), backend_gpu);
>>>>>>> 295f8565

    // calculate the size of each context
    std::unordered_map<struct ggml_backend *, size_t> ctx_sizes;
    for (const llama_load_tensor & lt : ml->tensors_map.tensors) {
        if (lt.name == "tok_embeddings.weight") {
            ctx_sizes[model.backend_inp] += lt.size;
        }
        else if (lt.name == "norm.weight" || lt.name == "output.weight") {
            ctx_sizes[model.backend_out] += lt.size;
        }
        else {
            // parse layer number from name
            int layer = -1;
            if (sscanf(lt.name.c_str(), "layers.%d.", &layer) != 1) {
                throw std::runtime_error(format("failed to parse layer number from tensor name '%s'", lt.name.c_str()));
            }
            if (layer < 0 || layer >= (int)n_layer) {
                throw std::runtime_error(format("invalid layer number %d", layer));
            }
            ctx_sizes[model.backend_layers[layer]] += lt.size;
        }
    }

    // TODO: generalize support for mmap
    size_t mmap_size = 0;
    if (ml->use_mmap) {
<<<<<<< HEAD
        for (auto & it : ctx_sizes) {
            if (it.first->is_ram_shared) {
                mmap_size += it.second;
                ctx_sizes[it.first] = 0;
            }
        }
=======
        mmap_size = ctx_sizes[model.backend_cpu];
        ctx_sizes[model.backend_cpu] = 0;
>>>>>>> 295f8565
    }

    fprintf(stderr, "%s: ggml ctx sizes:\n", __func__);
    for (const auto & it : ctx_sizes) {
<<<<<<< HEAD
        fprintf(stderr, "%8s = %7.2f MB\n", ggml_backend_name(it.first), it.second / 1024.0 / 1024.0);
    }
    if (mmap_size > 0) {
        fprintf(stderr, "%8s = %7.2f MB\n", "mmap", mmap_size / 1024.0 / 1024.0);
=======
        fprintf(stderr, "%8s = %7.2f MB", ggml_backend_name(it.first), it.second / 1024.0 / 1024.0);
        if (it.first == model.backend_cpu && ml->use_mmap) {
            fprintf(stderr, " + %7.2f MB (mmap)", mmap_size / 1024.0 / 1024.0);
        }
        fprintf(stderr, "\n");
>>>>>>> 295f8565
    }

    // create the buffers and contexts
    {
        size_t cpu_num_tensors = ml->tensors_map.tensors.size();
<<<<<<< HEAD
        size_t ctx_size = ctx_sizes[backend_cpu];
        model.buf_cpu = ggml_backend_alloc_buffer(backend_cpu, ctx_size, cpu_num_tensors);
=======
        size_t ctx_size = ctx_sizes[model.backend_cpu];
        model.buf_cpu = ggml_buffer_alloc(model.backend_cpu, ctx_size, cpu_num_tensors);
>>>>>>> 295f8565
        struct ggml_init_params params = ggml_init_params_default();
        params.buffer = model.buf_cpu;
        params.no_alloc = ml->use_mmap;
        model.ctx_cpu = ggml_init(params);
        if (!model.ctx_cpu) {
            throw std::runtime_error(format("ggml_init() failed for CPU backend"));
        }
    }

    ggml_context * ctx_gpu = model.ctx_cpu;

#ifdef GGML_USE_CUDA
    if (n_gpu_layers > 0) {
        size_t gpu_num_tensors = ml->tensors_map.tensors.size();
        size_t ctx_size = ctx_sizes[model.backend_cuda];
        model.buf_cuda = ggml_buffer_alloc(model.backend_cuda, ctx_size, gpu_num_tensors);
        struct ggml_init_params params = ggml_init_params_default();
        params.buffer = model.buf_cuda;
        model.ctx_cuda = ggml_init(params);
        if (!model.ctx_cuda) {
            throw std::runtime_error(format("ggml_init() failed for CUDA backend"));
        }

        ctx_gpu = model.ctx_cuda;
    }
#endif

#ifdef GGML_USE_METAL
    if (n_gpu_layers > 0) {
        // the metal context is actually a CPU context because we have unified memory
        const size_t ctx_size  = ctx_sizes[&model.backend_metal];
        const size_t n_tensors = ml->tensors_map.tensors.size();

        model.buf_metal = ggml_backend_alloc_buffer(&model.backend_metal, ctx_size, n_tensors);

        struct ggml_init_params params = ggml_init_params_default();
        params.buffer   = &model.buf_metal;
        params.no_alloc = ml->use_mmap;

        model.ctx_metal = ggml_init(params);
        if (!model.ctx_metal) {
            throw std::runtime_error(format("ggml_init() failed for CPU backend"));
        }

        ctx_gpu = model.ctx_metal;
    }
#endif

    // TODO: clean this
<<<<<<< HEAD
    ggml_context * ctx_input  = (model.backend_inp == backend_gpu) ? ctx_gpu : model.ctx_cpu;
    ggml_context * ctx_output = (model.backend_out == backend_gpu) ? ctx_gpu : model.ctx_cpu;

=======
    ggml_context * ctx_input = model.ctx_cpu;
    if (model.backend_inp == backend_gpu) ctx_input = ctx_gpu;
    ggml_context * ctx_output = model.ctx_cpu;
    if (model.backend_out == backend_gpu) ctx_output = ctx_gpu;
>>>>>>> 295f8565
    std::vector<ggml_context *> ctx_layers(n_layer, model.ctx_cpu);
    for (uint32_t i = 0; i < n_layer; ++i) {
        if (model.backend_layers[i] == backend_gpu) {
            ctx_layers[i] = ctx_gpu;
        }
    }

    // prepare memory for the weights
    {
        const uint32_t n_embd  = hparams.n_embd;
        const uint32_t n_vocab = hparams.n_vocab;

        model.tok_embeddings = ml->get_tensor("tok_embeddings.weight", {n_embd, n_vocab}, ctx_input);

        // "output" tensor
        {
            model.norm   = ml->get_tensor("norm.weight",   {n_embd},          ctx_output);
            model.output = ml->get_tensor("output.weight", {n_embd, n_vocab}, ctx_output);
        }

        model.layers.resize(n_layer);
        for (uint32_t i = 0; i < n_layer; ++i) {
            auto & layer = model.layers[i];
            ggml_context * ctx_layer = ctx_layers[i];

            std::string layers_i = "layers." + std::to_string(i);

            layer.attention_norm = ml->get_tensor(layers_i + ".attention_norm.weight", {n_embd}, ctx_layer);

            layer.wq = ml->get_tensor(layers_i + ".attention.wq.weight", {n_embd, n_embd}, ctx_layer);
            layer.wk = ml->get_tensor(layers_i + ".attention.wk.weight", {n_embd, n_embd}, ctx_layer);
            layer.wv = ml->get_tensor(layers_i + ".attention.wv.weight", {n_embd, n_embd}, ctx_layer);
            layer.wo = ml->get_tensor(layers_i + ".attention.wo.weight", {n_embd, n_embd}, ctx_layer);

            layer.ffn_norm = ml->get_tensor(layers_i + ".ffn_norm.weight", {n_embd}, ctx_layer);

            layer.w1 = ml->get_tensor(layers_i + ".feed_forward.w1.weight", {n_embd,   n_ff},   ctx_layer);
            layer.w2 = ml->get_tensor(layers_i + ".feed_forward.w2.weight", {  n_ff,   n_embd}, ctx_layer);
            layer.w3 = ml->get_tensor(layers_i + ".feed_forward.w3.weight", {n_embd,   n_ff},   ctx_layer);
        }
    }

    ml->done_getting_tensors();

    (void) main_gpu;
    (void) tensor_split;
    (void) low_vram;
    (void) n_batch;

    // print memory requirements
    {
        const size_t scale = memory_type == GGML_TYPE_F32 ? 2 : 1;

        // FIXME: this is not very useful without knowing the CPU/GPU memory split

        // this is the total memory required to run the inference
        size_t ctx_sum = mmap_size;
        for (const auto & it : ctx_sizes) {
            ctx_sum += it.second;
        }

        const size_t mem_required = ctx_sum + MEM_REQ_EVAL().at(model.type);

        // this is the memory required by one llama_state
        const size_t mem_required_state = scale*MEM_REQ_KV_SELF().at(model.type);

        fprintf(stderr, "%s: mem required  = %7.2f MB (+ %7.2f MB per state)\n", __func__,
                mem_required / 1024.0 / 1024.0, mem_required_state / 1024.0 / 1024.0);
    }

    // populate tensors_by_name
    for (llama_load_tensor & lt : ml->tensors_map.tensors) {
        model.tensors_by_name.emplace_back(lt.name, lt.ggml_tensor);
    }

    ml->load_all_data(progress_callback, progress_callback_user_data, use_mlock ? &model.mlock_mmap : NULL);

    if (progress_callback) {
        progress_callback(1.0f, progress_callback_user_data);
    }

    model.mapping = std::move(ml->mapping);

    // loading time will be recalculate after the first eval, so
    // we take page faults deferred by mmap() into consideration
    model.t_load_us = ggml_time_us() - model.t_start_us;

}

static bool llama_model_load(
        const std::string & fname,
        llama_model & model,
        llama_vocab & vocab,
        int n_ctx,
        int n_batch,
        int n_gpu_layers,
        int main_gpu,
        float * tensor_split,
        float rope_freq_base,
        float rope_freq_scale,
        bool low_vram,
        ggml_type memory_type,
        bool use_mmap,
        bool use_mlock,
        bool vocab_only,
        llama_progress_callback progress_callback,
        void *progress_callback_user_data) {
    try {
        llama_model_load_internal(fname, model, vocab, n_ctx, n_batch, n_gpu_layers, main_gpu, tensor_split, rope_freq_base, rope_freq_scale, low_vram, memory_type,
                                  use_mmap, use_mlock, vocab_only, progress_callback, progress_callback_user_data);
        return true;
    } catch (const std::exception & err) {
        fprintf(stderr, "error loading model: %s\n", err.what());
        return false;
    }
}

static ggml_graph_splits llama_build_graph(
        llama_context & lctx,
            const int   n_tokens,
            const int   n_past,
                 bool   embeddings_input = false,
            ggml_type   compute_type = LLAMA_DEFAULT_COMPUTE_TYPE) {

    // const int64_t t_start_us = ggml_time_us();

    const int N = n_tokens;

    const auto & model   = lctx.model;
    const auto & hparams = model.hparams;

    const auto & kv_self = lctx.kv_self;

    LLAMA_ASSERT(!!kv_self.ctx);

    const int n_embd  = hparams.n_embd;
    const int n_layer = hparams.n_layer;
    const int n_ctx   = hparams.n_ctx;
    const int n_head  = hparams.n_head;
    const int n_rot   = hparams.n_embd/hparams.n_head;
    const int n_vocab = hparams.n_vocab;

    const float freq_base  = hparams.rope_freq_base;
    const float freq_scale = hparams.rope_freq_scale;


    struct ggml_graph_splits splits = ggml_graph_split_init();

    // initialize contexts for every backend

    struct ggml_context * ctx_cpu = nullptr;
<<<<<<< HEAD

    if (lctx.buf_compute_cpu.mem_size > 0) {
=======
    if (lctx.buf_compute_cpu != nullptr) {
>>>>>>> 295f8565
        struct ggml_init_params params = ggml_init_params_default();
        params.buffer = lctx.buf_compute_cpu;
        params.compute_type = compute_type;
        ctx_cpu = ggml_init(params);
    }

#ifdef GGML_USE_CUDA
    struct ggml_context * ctx_cuda = nullptr;
<<<<<<< HEAD

    if (lctx.buf_compute_cuda.mem_size > 0) {
=======
    if (lctx.buf_compute_cuda != nullptr) {
>>>>>>> 295f8565
        struct ggml_init_params params = ggml_init_params_default();
        params.buffer = lctx.buf_compute_cuda;
        params.compute_type = compute_type;
        ctx_cuda = ggml_init(params);
    }
#endif

#ifdef GGML_USE_METAL
    struct ggml_context * ctx_metal = nullptr;

    if (lctx.buf_compute_metal.mem_size > 0) {
        struct ggml_init_params params = ggml_init_params_default();
        params.buffer = &lctx.buf_compute_metal;
        params.compute_type = compute_type;
        ctx_metal = ggml_init(params);
    }
#endif

    // TODO: clean this
    struct ggml_context * ctx_i      = nullptr;
    struct ggml_context * ctx_o      = nullptr;
    struct ggml_context * ctx_kv     = nullptr;
    struct ggml_context * ctx_ls[80] = {nullptr};

<<<<<<< HEAD
    if (lctx.model.backend_inp == &lctx.model.backend_cpu) ctx_i = ctx_cpu;
    if (lctx.model.backend_out == &lctx.model.backend_cpu) ctx_o = ctx_cpu;

#ifdef GGML_USE_CUDA
    if (lctx.model.backend_inp == &lctx.model.backend_cuda) ctx_i = ctx_cuda;
    if (lctx.model.backend_out == &lctx.model.backend_cuda) ctx_o = ctx_cuda;
=======
    if (lctx.model.backend_inp == lctx.model.backend_cpu) ctx_i = ctx_cpu;
    if (lctx.model.backend_out == lctx.model.backend_cpu) ctx_o = ctx_cpu;
#ifdef GGML_USE_CUDA
    if (lctx.model.backend_inp == lctx.model.backend_cuda) ctx_i = ctx_cuda;
    if (lctx.model.backend_out == lctx.model.backend_cuda) ctx_o = ctx_cuda;
>>>>>>> 295f8565
#endif
#ifdef GGML_USE_METAL
    if (lctx.model.backend_inp == &lctx.model.backend_metal) ctx_i = ctx_metal;
    if (lctx.model.backend_out == &lctx.model.backend_metal) ctx_o = ctx_metal;
#endif

    for (int il = 0; il < n_layer; il++) {
<<<<<<< HEAD
        if (lctx.model.backend_layers[il] == &lctx.model.backend_cpu) ctx_ls[il] = ctx_cpu;

=======
        if (lctx.model.backend_layers[il] == lctx.model.backend_cpu) ctx_ls[il] = ctx_cpu;
>>>>>>> 295f8565
#ifdef GGML_USE_CUDA
        if (lctx.model.backend_layers[il] == lctx.model.backend_cuda) ctx_ls[il] = ctx_cuda;
#endif
#ifdef GGML_USE_METAL
        if (lctx.model.backend_layers[il] == &lctx.model.backend_metal) ctx_ls[il] = ctx_metal;
#endif
    }
<<<<<<< HEAD

    if (lctx.backend_kv == &lctx.model.backend_cpu) ctx_kv = ctx_cpu;

=======
    if (lctx.backend_kv == lctx.model.backend_cpu) ctx_kv = ctx_cpu;
>>>>>>> 295f8565
#ifdef GGML_USE_CUDA
    if (lctx.backend_kv == lctx.model.backend_cuda) ctx_kv = ctx_cuda;
#endif
#ifdef GGML_USE_METAL
    if (lctx.backend_kv == &lctx.model.backend_metal) ctx_kv = ctx_metal;
#endif

    struct ggml_tensor * inpL;

    // reuse the scale tensor for all layers since it requires a memory transfer
    struct ggml_tensor * KQ_scale = ggml_new_f32(ctx_kv, 1.0f/sqrtf(float(n_embd)/n_head));
    ggml_set_name(KQ_scale, "1/sqrt(n_embd/n_head)");

    if (embeddings_input) {
        // use embeddings as input
        struct ggml_tensor * embd_in = lctx.graph_embeddings_in;
        ggml_graph_splits_add(&splits, &embd_in, ctx_i, "input_embd");
        inpL = ggml_view_2d(ctx_i, embd_in, N, n_embd, ggml_element_size(embd_in)*n_embd, 0);
    } else {
        // use tokens as input
        ggml_tensor * token_in = ggml_view_1d(ctx_i, lctx.graph_tokens_in, N, 0);
        ggml_graph_splits_add(&splits, &token_in, ctx_i, "input_tokens");
        inpL = ggml_get_rows(ctx_i, model.tok_embeddings, token_in);
    }

    struct ggml_tensor * cur = nullptr;
    for (int il = 0; il < n_layer; ++il) {
        struct ggml_context * ctx_l = ctx_ls[il];

        ggml_graph_splits_add(&splits, &inpL, ctx_l, "l%d", il);

        struct ggml_tensor * inpSA = inpL;

        // norm
        {
            cur = ggml_rms_norm(ctx_l, inpL);
            ggml_set_name(cur, "rms_norm_0");

            // cur = cur*attention_norm(broadcasted)
            cur = ggml_mul(ctx_l, cur, model.layers[il].attention_norm);
            ggml_set_name(cur, "attention_norm_0");
        }

        // self-attention
        {
            // compute Q and K and RoPE them
            struct ggml_tensor * tmpq = ggml_mul_mat(ctx_l, model.layers[il].wq, cur);
            ggml_set_name(tmpq, "tmpq");

            struct ggml_tensor * tmpk = ggml_mul_mat(ctx_l, model.layers[il].wk, cur);
            ggml_set_name(tmpk, "tmpk");

            // compute the transposed [N, n_embd] V matrix
            struct ggml_tensor * tmpv = ggml_mul_mat(ctx_l, model.layers[il].wv, cur);
            ggml_set_name(tmpv, "tmpv");

            struct ggml_tensor * Kcur = ggml_rope_custom_inplace(ctx_l, ggml_reshape_3d(ctx_l, tmpk, n_embd/n_head, n_head, N), n_past, n_rot, 0, freq_base, freq_scale, 0);
            ggml_set_name(Kcur, "Kcur");

            struct ggml_tensor * Qcur = ggml_rope_custom_inplace(ctx_l, ggml_reshape_3d(ctx_l, tmpq, n_embd/n_head, n_head, N), n_past, n_rot, 0, freq_base, freq_scale, 0);
            ggml_set_name(Qcur, "Qcur");

            struct ggml_tensor * Vcur = ggml_transpose(ctx_l, ggml_reshape_2d(ctx_l, tmpv, n_embd, N));
            ggml_set_name(Vcur, "Vcur");

            ggml_tensor ** attn_inputs[] = {&Kcur, &Vcur, &Qcur, NULL};
            ggml_graph_splits_add_n(&splits, attn_inputs, ctx_kv, "l%d_attn", il);

            struct ggml_tensor * k;
            struct ggml_tensor * v;
            // store key and value to memory
            {
                ggml_tensor * k_v = ggml_view_1d(ctx_kv, kv_self.k, N*n_embd, (ggml_element_size(kv_self.k)*n_embd)*(il*n_ctx + n_past));
                ggml_tensor * v_v = ggml_view_2d(ctx_kv, kv_self.v, N, n_embd,
                        (   n_ctx)*ggml_element_size(kv_self.v),
                        (il*n_ctx)*ggml_element_size(kv_self.v)*n_embd + n_past*ggml_element_size(kv_self.v));
                ggml_set_name(k_v, "k_v");
                ggml_set_name(v_v, "v_v");

                // important: storing RoPE-ed version of K in the KV cache!
                struct ggml_tensor * k_cpy = ggml_cpy(ctx_kv, Kcur, k_v);
                struct ggml_tensor * v_cpy = ggml_cpy(ctx_kv, Vcur, v_v);
                ggml_set_name(k_cpy, "k_cpy");
                ggml_set_name(v_cpy, "v_cpy");

                // TODO: replace with ggml_dependency / ggml_depends_on
                k = ggml_view_tensor(ctx_kv, kv_self.k);
                v = ggml_view_tensor(ctx_kv, kv_self.v);
                k->src[0] = k_cpy;
                v->src[0] = v_cpy;
            }

            struct ggml_tensor * Q =
                ggml_permute(ctx_kv,
                        Qcur,
                        0, 2, 1, 3);
            ggml_set_name(Q, "Q");

            struct ggml_tensor * K =
                ggml_permute(ctx_kv,
                    ggml_reshape_3d(ctx_kv,
                        ggml_view_1d(ctx_kv, k, (n_past + N)*n_embd, il*n_ctx*ggml_element_size(k)*n_embd),
                            n_embd/n_head, n_head, n_past + N),
                        0, 2, 1, 3);
            ggml_set_name(K, "K");

            // K * Q
            struct ggml_tensor * KQ = ggml_mul_mat(ctx_kv, K, Q);
            ggml_set_name(KQ, "KQ");

            // KQ_scaled = KQ / sqrt(n_embd/n_head)
            // KQ_scaled shape [n_past + N, N, n_head, 1]
            struct ggml_tensor * KQ_scaled = ggml_scale_inplace(ctx_kv, KQ, KQ_scale);
            ggml_set_name(KQ_scaled, "KQ_scaled");

            // KQ_masked = mask_past(KQ_scaled)
            struct ggml_tensor * KQ_masked = ggml_diag_mask_inf_inplace(ctx_kv, KQ_scaled, n_past);
            ggml_set_name(KQ_masked, "KQ_masked");

            // KQ = soft_max(KQ_masked)
            struct ggml_tensor * KQ_soft_max = ggml_soft_max_inplace(ctx_kv, KQ_masked);
            ggml_set_name(KQ_soft_max, "KQ_soft_max");

            // split cached V into n_head heads
            struct ggml_tensor * V =
                ggml_view_3d(ctx_kv, v,
                        n_past + N, n_embd/n_head, n_head,
                        n_ctx*ggml_element_size(v),
                        n_ctx*ggml_element_size(v)*n_embd/n_head,
                        il*n_ctx*ggml_element_size(v)*n_embd);
            ggml_set_name(V, "V");

#if 1
            struct ggml_tensor * KQV = ggml_mul_mat(ctx_kv, V, KQ_soft_max);
#else
            // make V contiguous in memory to speed up the matmul, however we waste time on the copy
            // on M1 this is faster for the perplexity computation, but ~5% slower for the single-token generation
            // is there a better way?
            struct ggml_tensor * V_cont = ggml_cpy(ctx0, V, ggml_new_tensor_3d(ctx0, kv_self.v->type, n_past + N, n_embd/n_head, n_head));
            struct ggml_tensor * KQV = ggml_mul_mat(ctx0, V_cont, KQ_soft_max);
#endif
            ggml_set_name(KQV, "KQV");

            ggml_graph_splits_add(&splits, &KQV, ctx_l, "l%d", il);

            // KQV_merged = KQV.permute(0, 2, 1, 3)
            struct ggml_tensor * KQV_merged = ggml_permute(ctx_l, KQV, 0, 2, 1, 3);
            ggml_set_name(KQV_merged, "KQV_merged");

            // cur = KQV_merged.contiguous().view(n_embd, N)
            cur = ggml_cpy(ctx_l,
                    KQV_merged,
                    //ggml_new_tensor_2d(ctx0, GGML_TYPE_F32, n_embd, N));
                    //ggml_new_tensor_2d(ctx0, GGML_TYPE_F16, n_embd, N));
                    ggml_new_tensor_2d(ctx_l, compute_type, n_embd, N)); // support both automatically?
            ggml_set_name(cur, "KQV_merged_contiguous");

            // projection (no bias)
            cur = ggml_mul_mat(ctx_l,
                    model.layers[il].wo,
                    cur);
            ggml_set_name(cur, "result_wo");
        }

        struct ggml_tensor * inpFF = ggml_add(ctx_l, cur, inpSA);
        ggml_set_name(inpFF, "inpFF");

        // feed-forward network
        {
            // norm
            {
                cur = ggml_rms_norm(ctx_l, inpFF);
                ggml_set_name(cur, "rms_norm_1");

                // cur = cur*ffn_norm(broadcasted)
                cur = ggml_mul(ctx_l, cur, model.layers[il].ffn_norm);
                ggml_set_name(cur, "ffn_norm");
            }

            struct ggml_tensor * tmp = ggml_mul_mat(ctx_l,
                    model.layers[il].w3,
                    cur);
            ggml_set_name(tmp, "result_w3");

            cur = ggml_mul_mat(ctx_l,
                    model.layers[il].w1,
                    cur);
            ggml_set_name(cur, "result_w1");

            // SILU activation
            cur = ggml_silu(ctx_l, cur);
            ggml_set_name(cur, "silu");

            cur = ggml_mul(ctx_l, cur, tmp);
            ggml_set_name(cur, "silu_x_result_w3");

            cur = ggml_mul_mat(ctx_l,
                    model.layers[il].w2,
                    cur);
            ggml_set_name(cur, "result_w2");
        }

        cur = ggml_add(ctx_l, cur, inpFF);
        ggml_set_name(cur, "inpFF_+_result_w2");

        // input for next layer
        inpL = cur;

#if defined(LLAMA_1L_GRAPH_DUMP)
        break;
#endif
    }

    ggml_graph_splits_add(&splits, &inpL, ctx_o, "output");

    // norm
    {
        cur = ggml_rms_norm(ctx_o, inpL);
        ggml_set_name(cur, "rms_norm_2");

        // cur = cur*norm(broadcasted)
        cur = ggml_mul(ctx_o, cur, model.norm);
        ggml_set_name(cur, "result_norm");

        // TODO: avoid this copy (and the other output tensors)
        ggml_tensor * embeddings = lctx.graph_embeddings_out;
        if (embeddings != nullptr) {
            // TODO: fix this, only the last embedding has to be copied
            LLAMA_ASSERT(false);
            cur = ggml_cpy(ctx_o, cur, embeddings);
        }
    }

    // TODO: skip output layer when using embeddings?

    // lm_head
    cur = ggml_mul_mat(ctx_o, model.output, cur);
    ggml_set_name(cur, "result_output");

    ggml_tensor * logits = lctx.graph_logits;
    if (logits != nullptr) {
        // copy logits data to out tensor
        if (lctx.logits_all) {
            cur = ggml_cpy(ctx_o, cur, ggml_view_2d(ctx_o, logits, n_vocab, N, ggml_element_size(logits)*n_vocab, 0));
        } else {
            // make a view skipping the first N-1 tokens
            cur = ggml_view_1d(ctx_o, cur, n_vocab, (N-1)*n_vocab*ggml_element_size(cur));
            // copy the logits to the output tensor
            // TODO: avoid this copy
            cur = ggml_cpy(ctx_o, cur, logits);
        }
    }

    ggml_graph_splits_build_forward(&splits, cur);

    // plot the computation graph in dot format (for debugging purposes)
    //if (n_past%100 == 0) {
    //    ggml_graph_dump_dot(&gf, NULL, "llama.dot");
    //}

#ifdef LLAMA_1L_GRAPH_DUMP
    if (N == 1 && n_past == 0) {
        ggml_graph_dump_dot(gf, NULL, "llama.dot");
        printf("graph for N=%i, n_past=%i dumped to llama.dot\n", N, n_past);
        exit(0);
    }
#endif

#if 0
    printf("\n%s: used_mem = %.3f MB, scratch -- %.3f MB %.3f MB\n", __func__,
            ggml_used_mem(ctx0)/1024.0/1024.0,
            lctx.get_buf_max_mem(0)/1024.0/1024.0,
            lctx.get_buf_max_mem(1)/1024.0/1024.0);
#endif

    //int64_t t_end_us = ggml_time_us();
    //fprintf(stderr, "%s: time = %.3f ms\n", __func__, (t_end_us-t_start_us)/1000.0);

    if (ctx_cpu != nullptr) {
        ggml_free(ctx_cpu);
    }
#ifdef GGML_USE_CUDA
    if (ctx_cuda != nullptr) {
        ggml_free(ctx_cuda);
    }
#endif
#ifdef GGML_USE_METAL
    if (ctx_metal != nullptr) {
        ggml_free(ctx_metal);
    }
#endif

    return splits;
}

// evaluate the transformer
//
//   - lctx:      llama context
//   - tokens:    new batch of tokens to process
//   - embd       embeddings input
//   - n_tokens   number of tokens
//   - n_past:    the context size so far
//   - n_threads: number of threads to use
//
static bool llama_eval_internal(
         llama_context & lctx,
     const llama_token * tokens,
           const float * embd,
             const int   n_tokens,
             const int   n_past,
                   int   n_threads) {

    LLAMA_ASSERT((!tokens && embd) || (tokens && !embd));

    bool embd_input = embd != nullptr;

    const int64_t t_start_us = ggml_time_us();

    const auto & model   = lctx.model;
    const auto & hparams = model.hparams;
    const int n_embd     = hparams.n_embd;

    const int N = n_tokens;

    LLAMA_ASSERT(lctx.graph_logits != nullptr);

    // for big prompts, if BLAS is enabled, it is better to use only one thread
    // otherwise, the threads are spin-lock waiting for the BLAS calls and are degrading the performance
    n_threads = N >= 32 && ggml_cpu_has_blas() ? 1 : n_threads;
    ggml_backend_cpu_set_n_threads(const_cast<ggml_backend*>(model.backend_cpu), n_threads);

    struct ggml_graph_splits splits = llama_build_graph(lctx, N, n_past, embd_input);

    if (tokens != nullptr) {
        // copy the tokens to the input tensor
        ggml_backend_tensor_set_async(lctx.graph_tokens_in, tokens, 0, N*ggml_element_size(lctx.graph_tokens_in));
    } else {
        // copy the embeddings to the input tensor
        ggml_backend_tensor_set_async(lctx.graph_embeddings_in, embd, 0, N*n_embd*ggml_element_size(lctx.graph_embeddings_in));
    }

    // run the computation
    ggml_graph_splits_compute(&splits);
    ggml_graph_splits_free(&splits);

    // update kv token count
    lctx.kv_self.n = n_past + N;

    // TODO: this is not easy to do with split graphs - maybe just remove
    //if (cgraph_fname) {
    //    ggml_graph_export(&gf, cgraph_fname);
    //}

#ifdef GGML_PERF
    // print timing information per ggml operation (for debugging purposes)
    // requires GGML_PERF to be defined
    ggml_graph_print(&gf);
#endif

    // extract logits
    {
        const int n_vocab = hparams.n_vocab;
        auto & logits_out = lctx.logits;

        if (lctx.logits_all) {
            logits_out.resize(n_vocab * N);
            ggml_backend_tensor_get_async(lctx.graph_logits, logits_out.data(), 0, N*n_vocab*sizeof(float));
        } else {
            // return result for just the last token
            logits_out.resize(n_vocab);
            ggml_backend_tensor_get_async(lctx.graph_logits, logits_out.data(), 0, n_vocab*sizeof(float));
        }
    }

    // extract embeddings
    if (!lctx.embedding.empty()) {
        auto & embedding_out = lctx.embedding;
        embedding_out.resize(n_embd);
        ggml_backend_tensor_get_async(lctx.graph_embeddings_out, embedding_out.data(), 0, n_embd*sizeof(float));
    }

#ifdef GGML_USE_CUDA
    // wait for the async copy to finish
    if (lctx.model.n_gpu_layers > 0) {
        ggml_backend_synchronize(const_cast<ggml_backend*>(lctx.model.backend_cuda));
    }
#endif

    // measure the performance only for the single-token evals
    if (N == 1) {
        lctx.t_eval_us += ggml_time_us() - t_start_us;
        lctx.n_eval++;
    }
    else if (N > 1) {
        lctx.t_p_eval_us += ggml_time_us() - t_start_us;
        lctx.n_p_eval += N;
    }

    return true;
}

//
// tokenizer
//

static size_t utf8_len(char src) {
    const size_t lookup[] = { 1, 1, 1, 1, 1, 1, 1, 1, 1, 1, 1, 1, 2, 2, 3, 4 };
    uint8_t highbits = static_cast<uint8_t>(src) >> 4;
    return lookup[highbits];
}

struct llama_sp_symbol {
    using index = int;
    index prev;
    index next;
    const char * text;
    size_t n;
};

static_assert(std::is_trivially_copyable<llama_sp_symbol>::value, "llama_sp_symbol is not trivially copyable");

struct llama_sp_bigram {
    struct comparator {
        bool operator()(llama_sp_bigram & l, llama_sp_bigram & r) {
            return (l.score < r.score) || (l.score == r.score && l.left > r.left);
        }
    };
    using queue_storage = std::vector<llama_sp_bigram>;
    using queue = std::priority_queue<llama_sp_bigram, queue_storage, comparator>;
    llama_sp_symbol::index left;
    llama_sp_symbol::index right;
    float score;
    size_t size;
};

// original implementation:
// https://github.com/ggerganov/llama.cpp/commit/074bea2eb1f1349a0118239c4152914aecaa1be4
struct llama_tokenizer {
    llama_tokenizer(const llama_vocab & vocab): vocab_(vocab) {}

    void tokenize(const std::string & text, std::vector<llama_vocab::id> & output) {
        // split string into utf8 chars
        int index = 0;
        size_t offs = 0;
        while (offs < text.size()) {
            llama_sp_symbol sym;
            size_t char_len = std::min(text.size() - offs, utf8_len(text[offs]));
            sym.text = text.c_str() + offs;
            sym.n = char_len;
            offs += char_len;
            sym.prev = index - 1;
            sym.next = offs == text.size() ? -1 : index + 1;
            index++;
            symbols_.emplace_back(sym);
        }

        // seed the work queue with all possible 2-character tokens.
        for (size_t i = 1; i < symbols_.size(); ++i) {
            try_add_bigram(i - 1, i);
        }

        // keep substituting the highest frequency pairs for as long as we can.
        while (!work_queue_.empty()) {
            auto bigram = work_queue_.top();
            work_queue_.pop();

            auto & left_sym = symbols_[bigram.left];
            auto & right_sym = symbols_[bigram.right];

            // if one of the symbols already got merged, skip it.
            if (left_sym.n == 0 || right_sym.n == 0 ||
                left_sym.n + right_sym.n != bigram.size) {
                continue;
            }

            // merge the right sym into the left one
            left_sym.n += right_sym.n;
            right_sym.n = 0;

            //printf("left = '%*s' size = %zu\n", (int) left_sym.n, left_sym.text, bigram.size);

            // remove the right sym from the chain
            left_sym.next = right_sym.next;
            if (right_sym.next >= 0) {
                symbols_[right_sym.next].prev = bigram.left;
            }

            // find more substitutions
            try_add_bigram(left_sym.prev, bigram.left);
            try_add_bigram(bigram.left, left_sym.next);
        }

        for (int i = 0; i != -1; i = symbols_[i].next) {
            auto & symbol = symbols_[i];
            auto token = vocab_.token_to_id.find(std::string(symbol.text, symbol.n));

            if (token == vocab_.token_to_id.end()) {
                // output any symbols that did not form tokens as bytes.
                for (int j = 0; j < (int) symbol.n; ++j) {
                    llama_vocab::id token_id = static_cast<uint8_t>(symbol.text[j]) + 3;
                    output.push_back(token_id);
                }
            } else {
                output.push_back((*token).second);
            }
        }
    }

private:
    void try_add_bigram(int left, int right) {
        if (left == -1 || right == -1) {
            return;
        }

        const std::string text = std::string(symbols_[left].text, symbols_[left].n + symbols_[right].n);
        auto token = vocab_.token_to_id.find(text);

        if (token == vocab_.token_to_id.end()) {
            return;
        }

        if (static_cast<size_t>((*token).second) >= vocab_.id_to_token.size()) {
            return;
        }

        const auto &tok_score = vocab_.id_to_token[(*token).second];

        llama_sp_bigram bigram;
        bigram.left = left;
        bigram.right = right;
        bigram.score = tok_score.score;
        bigram.size = text.size();
        work_queue_.push(bigram);
    }

    const llama_vocab & vocab_;
    std::vector<llama_sp_symbol> symbols_;
    llama_sp_bigram::queue work_queue_;
};

static std::vector<llama_vocab::id> llama_tokenize(const llama_vocab & vocab, const std::string & text, bool bos) {
    llama_tokenizer tokenizer(vocab);
    std::vector<llama_vocab::id> output;

    if (bos) {
        output.push_back(llama_token_bos());
    }

    if (text.empty()) {
        return output;
    }

    tokenizer.tokenize(text, output);
    return output;
}

//
// sampling
//

void llama_sample_softmax(struct llama_context * ctx, llama_token_data_array * candidates) {
    assert(candidates->size > 0);

    const int64_t t_start_sample_us = ggml_time_us();

    // Sort the logits in descending order
    if (!candidates->sorted) {
        std::sort(candidates->data, candidates->data + candidates->size, [](const llama_token_data & a, const llama_token_data & b) {
            return a.logit > b.logit;
        });
        candidates->sorted = true;
    }

    float max_l = candidates->data[0].logit;
    float cum_sum = 0.0f;
    for (size_t i = 0; i < candidates->size; ++i) {
        float p = expf(candidates->data[i].logit - max_l);
        candidates->data[i].p = p;
        cum_sum += p;
    }
    for (size_t i = 0; i < candidates->size; ++i) {
        candidates->data[i].p /= cum_sum;
    }

    if (ctx) {
        ctx->t_sample_us += ggml_time_us() - t_start_sample_us;
    }
}

void llama_sample_top_k(struct llama_context * ctx, llama_token_data_array * candidates, int k, size_t min_keep) {
    const int64_t t_start_sample_us = ggml_time_us();

    k = std::max(k, (int) min_keep);
    k = std::min(k, (int) candidates->size);

    // Sort scores in descending order
    if (!candidates->sorted) {
        auto comp = [](const llama_token_data & a, const llama_token_data & b) {
            return a.logit > b.logit;
        };
        if (k == (int) candidates->size) {
            std::sort(candidates->data, candidates->data + candidates->size, comp);
        } else {
            std::partial_sort(candidates->data, candidates->data + k, candidates->data + candidates->size, comp);
        }
        candidates->sorted = true;
    }
    candidates->size = k;

    if (ctx) {
        ctx->t_sample_us += ggml_time_us() - t_start_sample_us;
    }
}

void llama_sample_top_p(struct llama_context * ctx, llama_token_data_array * candidates, float p, size_t min_keep) {
    if (p >= 1.0f) {
        return;
    }

    llama_sample_softmax(ctx, candidates);

    const int64_t t_start_sample_us = ggml_time_us();

    // Compute the cumulative probabilities
    float cum_sum = 0.0f;
    size_t last_idx = candidates->size;

    for (size_t i = 0; i < candidates->size; ++i) {
        cum_sum += candidates->data[i].p;

        // Check if the running sum is at least p or if we have kept at least min_keep tokens
        // we set the last index to i+1 to indicate that the current iterate should be included in the set
        if (cum_sum >= p && i + 1 >= min_keep) {
            last_idx = i + 1;
            break;
        }
    }

    // Resize the output vector to keep only the top-p tokens
    candidates->size = last_idx;

    if (ctx) {
        ctx->t_sample_us += ggml_time_us() - t_start_sample_us;
    }
}

void llama_sample_tail_free(struct llama_context * ctx, llama_token_data_array * candidates, float z, size_t min_keep) {
    if (z >= 1.0f || candidates->size <= 2) {
        return;
    }

    llama_sample_softmax(nullptr, candidates);
    const int64_t t_start_sample_us = ggml_time_us();

    // Compute the first and second derivatives
    std::vector<float> first_derivatives(candidates->size - 1);
    std::vector<float> second_derivatives(candidates->size - 2);

    for (size_t i = 0; i < first_derivatives.size(); ++i) {
        first_derivatives[i] = candidates->data[i].p - candidates->data[i + 1].p;
    }
    for (size_t i = 0; i < second_derivatives.size(); ++i) {
        second_derivatives[i] = first_derivatives[i] - first_derivatives[i + 1];
    }

    // Calculate absolute value of second derivatives
    for (size_t i = 0; i < second_derivatives.size(); ++i) {
        second_derivatives[i] = abs(second_derivatives[i]);
    }

    // Normalize the second derivatives
    float second_derivatives_sum = std::accumulate(second_derivatives.begin(), second_derivatives.end(), 0.0f);
    for (float & value : second_derivatives) {
        value /= second_derivatives_sum;
    }

    float cum_sum = 0.0f;
    size_t last_idx = candidates->size;
    for (size_t i = 0; i < second_derivatives.size(); ++i) {
        cum_sum += second_derivatives[i];

        // Check if the running sum is greater than z or if we have kept at least min_keep tokens
        if (cum_sum > z && i >= min_keep) {
            last_idx = i;
            break;
        }
    }

    // Resize the output vector to keep only the tokens above the tail location
    candidates->size = last_idx;

    if (ctx) {
        ctx->t_sample_us += ggml_time_us() - t_start_sample_us;
    }
}


void llama_sample_typical(struct llama_context * ctx, llama_token_data_array * candidates, float p, size_t min_keep) {
    // Reference implementation:
    // https://github.com/huggingface/transformers/compare/main...cimeister:typical-sampling:typical-pr
    if (p >= 1.0f) {
        return;
    }

    // Compute the softmax of logits and calculate entropy
    llama_sample_softmax(nullptr, candidates);

    const int64_t t_start_sample_us = ggml_time_us();

    float entropy = 0.0f;
    for (size_t i = 0; i < candidates->size; ++i) {
        entropy += -candidates->data[i].p * logf(candidates->data[i].p);
    }

    // Compute the absolute difference between negative log probability and entropy for each candidate
    std::vector<float> shifted_scores;
    for (size_t i = 0; i < candidates->size; ++i) {
        float shifted_score = fabsf(-logf(candidates->data[i].p) - entropy);
        shifted_scores.push_back(shifted_score);
    }

    // Sort tokens based on the shifted_scores and their corresponding indices
    std::vector<size_t> indices(candidates->size);
    std::iota(indices.begin(), indices.end(), 0);

    std::sort(indices.begin(), indices.end(), [&](size_t a, size_t b) {
        return shifted_scores[a] < shifted_scores[b];
    });

    // Compute the cumulative probabilities
    float cum_sum = 0.0f;
    size_t last_idx = indices.size();

    for (size_t i = 0; i < indices.size(); ++i) {
        size_t idx = indices[i];
        cum_sum += candidates->data[idx].p;

        // Check if the running sum is greater than typical or if we have kept at least min_keep tokens
        if (cum_sum > p && i >= min_keep - 1) {
            last_idx = i + 1;
            break;
        }
    }

    // Resize the output vector to keep only the locally typical tokens
    std::vector<llama_token_data> new_candidates;
    for (size_t i = 0; i < last_idx; ++i) {
        size_t idx = indices[i];
        new_candidates.push_back(candidates->data[idx]);
    }

    // Replace the data in candidates with the new_candidates data
    std::copy(new_candidates.begin(), new_candidates.end(), candidates->data);
    candidates->size = new_candidates.size();

    if (ctx) {
        ctx->t_sample_us += ggml_time_us() - t_start_sample_us;
    }
}

void llama_sample_temperature(struct llama_context * ctx, llama_token_data_array * candidates_p, float temp) {
    const int64_t t_start_sample_us = ggml_time_us();

    for (size_t i = 0; i < candidates_p->size; ++i) {
        candidates_p->data[i].logit /= temp;
    }

    if (ctx) {
        ctx->t_sample_us += ggml_time_us() - t_start_sample_us;
    }
}

void llama_sample_repetition_penalty(struct llama_context * ctx, llama_token_data_array * candidates, const llama_token * last_tokens, size_t last_tokens_size, float penalty) {
    if (last_tokens_size == 0 || penalty == 1.0f) {
        return;
    }

    const int64_t t_start_sample_us = ggml_time_us();

    for (size_t i = 0; i < candidates->size; ++i) {
        const auto * token_iter = std::find(last_tokens, last_tokens + last_tokens_size, candidates->data[i].id);
        if (token_iter == last_tokens + last_tokens_size) {
            continue;
        }

        // The academic publication that described this technique actually just only divided, but that would cause tokens with negative logits to become more likely, which is obviously wrong.
        // This is common fix for this problem, which is to multiply by the penalty instead of dividing.
        if (candidates->data[i].logit <= 0) {
            candidates->data[i].logit *= penalty;
        } else {
            candidates->data[i].logit /= penalty;
        }
    }

    candidates->sorted = false;

    if (ctx) {
        ctx->t_sample_us += ggml_time_us() - t_start_sample_us;
    }
}

void llama_sample_frequency_and_presence_penalties(struct llama_context * ctx, llama_token_data_array * candidates, const llama_token * last_tokens_p, size_t last_tokens_size, float alpha_frequency, float alpha_presence) {
    if (last_tokens_size == 0 || (alpha_frequency == 0.0f && alpha_presence == 0.0f)) {
        return;
    }

    const int64_t t_start_sample_us = ggml_time_us();

    // Create a frequency map to count occurrences of each token in last_tokens
    std::unordered_map<llama_token, int> token_count;
    for (size_t i = 0; i < last_tokens_size; ++i) {
        token_count[last_tokens_p[i]]++;
    }

    // Apply frequency and presence penalties to the candidates
    for (size_t i = 0; i < candidates->size; ++i) {
        auto token_iter = token_count.find(candidates->data[i].id);
        if (token_iter == token_count.end()) {
            continue;
        }

        int count = token_iter->second;
        candidates->data[i].logit -= float(count) * alpha_frequency + float(count > 0) * alpha_presence;
    }

    candidates->sorted = false;

    if (ctx) {
        ctx->t_sample_us += ggml_time_us() - t_start_sample_us;
    }
}

static void llama_log_softmax(float * array, size_t size) {
    float max_l = *std::max_element(array, array + size);
    float sum = 0.f;
    for (size_t i = 0; i < size; ++i) {
        float p = expf(array[i] - max_l);
        sum += p;
        array[i] = p;
    }

    for (size_t i = 0; i < size; ++i) {
        array[i] = logf(array[i] / sum);
    }
}

void llama_sample_classifier_free_guidance(
          struct llama_context * ctx,
        llama_token_data_array * candidates,
          struct llama_context * guidance_ctx,
                         float   scale,
                         float   smooth_factor) {
    int64_t t_start_sample_us = ggml_time_us();

    assert(ctx);
    auto n_vocab = llama_n_vocab(ctx);
    assert(n_vocab == (int)candidates->size);
    assert(!candidates->sorted);

    std::vector<float> logits_base;
    logits_base.reserve(candidates->size);
    for (size_t i = 0; i < candidates->size; ++i) {
        logits_base.push_back(candidates->data[i].logit);
    }
    llama_log_softmax(logits_base.data(), candidates->size);

    float* logits_guidance = llama_get_logits(guidance_ctx);
    llama_log_softmax(logits_guidance, n_vocab);

    for (int i = 0; i < n_vocab; ++i) {
        float logit_guidance = logits_guidance[i];
        float logit_base = logits_base[i];
        logits_guidance[i] = scale * (logit_base - logit_guidance) + logit_guidance;
    }

    llama_log_softmax(logits_guidance, n_vocab);

    for (int i = 0; i < n_vocab; ++i) {
        float logit_base = logits_base[i];
        float logit_guidance = logits_guidance[i];

        candidates->data[i].logit = smooth_factor * logit_guidance + (1.f - smooth_factor) * logit_base;
    }

    if (ctx) {
        ctx->t_sample_us += ggml_time_us() - t_start_sample_us;
    }
}

llama_token llama_sample_token_mirostat(struct llama_context * ctx, llama_token_data_array * candidates, float tau, float eta, int m, float * mu) {
    assert(ctx);
    auto N = float(llama_n_vocab(ctx));
    int64_t t_start_sample_us;
    t_start_sample_us = ggml_time_us();

    llama_sample_softmax(nullptr, candidates);

    // Estimate s_hat using the most probable m tokens
    float s_hat = 0.0;
    float sum_ti_bi = 0.0;
    float sum_ti_sq = 0.0;
    for (size_t i = 0; i < size_t(m - 1) && i < candidates->size - 1; ++i) {
        float t_i = logf(float(i + 2) / float(i + 1));
        float b_i = logf(candidates->data[i].p / candidates->data[i + 1].p);
        sum_ti_bi += t_i * b_i;
        sum_ti_sq += t_i * t_i;
    }
    s_hat = sum_ti_bi / sum_ti_sq;

    // Compute k from the estimated s_hat and target surprise value
    float epsilon_hat = s_hat - 1;
    float k = powf((epsilon_hat * powf(2, *mu)) / (1 - powf(N, -epsilon_hat)), 1 / s_hat);

    // Sample the next word X using top-k sampling
    llama_sample_top_k(nullptr, candidates, int(k), 1);
    if (ctx) {
        ctx->t_sample_us += ggml_time_us() - t_start_sample_us;
    }
    llama_token X = llama_sample_token(ctx, candidates);
    t_start_sample_us = ggml_time_us();

    // Compute error as the difference between observed surprise and target surprise value
    size_t X_idx = std::distance(candidates->data, std::find_if(candidates->data, candidates->data + candidates->size, [&](const llama_token_data & candidate) {
        return candidate.id == X;
    }));
    float observed_surprise = -log2f(candidates->data[X_idx].p);
    float e = observed_surprise - tau;

    // Update mu using the learning rate and error
    *mu = *mu - eta * e;

    if (ctx) {
        ctx->t_sample_us += ggml_time_us() - t_start_sample_us;
    }
    return X;
}

llama_token llama_sample_token_mirostat_v2(struct llama_context * ctx, llama_token_data_array * candidates, float tau, float eta, float * mu) {
    int64_t t_start_sample_us;
    t_start_sample_us = ggml_time_us();

    llama_sample_softmax(ctx, candidates);

    // Truncate the words with surprise values greater than mu
    candidates->size = std::distance(candidates->data, std::find_if(candidates->data, candidates->data + candidates->size, [&](const llama_token_data & candidate) {
        return -log2f(candidate.p) > *mu;
    }));

    if (candidates->size == 0) {
        candidates->size = 1;
    }

    if (ctx) {
        ctx->t_sample_us += ggml_time_us() - t_start_sample_us;
    }

    // Normalize the probabilities of the remaining words
    llama_sample_softmax(ctx, candidates);

    // Sample the next word X from the remaining words
    llama_token X = llama_sample_token(ctx, candidates);
    t_start_sample_us = ggml_time_us();

    // Compute error as the difference between observed surprise and target surprise value
    size_t X_idx = std::distance(candidates->data, std::find_if(candidates->data, candidates->data + candidates->size, [&](const llama_token_data & candidate) {
        return candidate.id == X;
    }));
    float observed_surprise = -log2f(candidates->data[X_idx].p);
    float e = observed_surprise - tau;

    // Update mu using the learning rate and error
    *mu = *mu - eta * e;

    if (ctx) {
        ctx->t_sample_us += ggml_time_us() - t_start_sample_us;
    }
    return X;
}

llama_token llama_sample_token_greedy(struct llama_context * ctx, llama_token_data_array * candidates) {
    const int64_t t_start_sample_us = ggml_time_us();

    // Find max element
    auto * max_iter = std::max_element(candidates->data, candidates->data + candidates->size, [](const llama_token_data & a, const llama_token_data & b) {
        return a.logit < b.logit;
    });

    llama_token result = max_iter->id;
    if (ctx) {
        ctx->t_sample_us += ggml_time_us() - t_start_sample_us;
        ctx->n_sample++;
    }
    return result;
}

llama_token llama_sample_token(struct llama_context * ctx, llama_token_data_array * candidates) {
    assert(ctx);
    const int64_t t_start_sample_us = ggml_time_us();
    llama_sample_softmax(nullptr, candidates);

    std::vector<float> probs;
    probs.reserve(candidates->size);
    for (size_t i = 0; i < candidates->size; ++i) {
        probs.push_back(candidates->data[i].p);
    }

    std::discrete_distribution<> dist(probs.begin(), probs.end());
    auto & rng = ctx->rng;
    int idx = dist(rng);

    llama_token result = candidates->data[idx].id;

    ctx->t_sample_us += ggml_time_us() - t_start_sample_us;
    ctx->n_sample++;
    return result;
}

//
// quantization
//

static void llama_convert_tensor_internal(const llama_load_tensor & tensor, llama_buffer & output, const int nelements, const int nthread) {
    if (output.size < nelements * sizeof(float)) {
        output.resize(nelements * sizeof(float));
    }
    float * f32_output = (float *) output.addr;

    ggml_type_traits_t qtype;
    if (ggml_is_quantized(tensor.type)) {
        qtype = ggml_internal_get_type_traits(tensor.type);
        if (qtype.to_float == NULL) {
            throw std::runtime_error(format("type %s unsupported for integer quantization: no dequantization available", ggml_type_name(tensor.type)));
        }
    } else if (tensor.type != GGML_TYPE_F16) {
        throw std::runtime_error(format("cannot dequantize/convert tensor type %s", ggml_type_name(tensor.type)));
    }

    if (nthread < 2) {
        if (tensor.type == GGML_TYPE_F16) {
            ggml_fp16_to_fp32_row((ggml_fp16_t *)tensor.data, f32_output, nelements);
        } else if (ggml_is_quantized(tensor.type)) {
            qtype.to_float(tensor.data, f32_output, nelements);
        } else {
            LLAMA_ASSERT(false); // unreachable
        }
        return;
    }

    auto block_size = tensor.type == GGML_TYPE_F16 ? 1 : (size_t)ggml_blck_size(tensor.type);
    auto block_size_bytes = ggml_type_size(tensor.type);

    LLAMA_ASSERT(nelements % block_size == 0);
    auto nblocks = nelements / block_size;
    auto blocks_per_thread = nblocks / nthread;
    auto spare_blocks = nblocks - (blocks_per_thread * nthread); // if blocks aren't divisible by thread count

    std::vector<std::thread> workers;
    for (auto tnum = 0, in_buff_offs = 0, out_buff_offs = 0; tnum < nthread; tnum++) {
        auto thr_blocks = blocks_per_thread + (tnum == nthread - 1 ? spare_blocks : 0); // num blocks for this thread
        auto thr_elems = thr_blocks * block_size; // number of elements for this thread
        auto thr_block_bytes = thr_blocks * block_size_bytes; // number of input bytes for this thread

        auto compute = [qtype] (ggml_type typ, uint8_t * inbuf, float * outbuf, int nels) {
            if (typ == GGML_TYPE_F16) {
                ggml_fp16_to_fp32_row((ggml_fp16_t *)inbuf, outbuf, nels);
            } else {
                qtype.to_float(inbuf, outbuf, nels);
            }
        };
        workers.push_back(std::thread(compute, tensor.type, tensor.data + in_buff_offs, f32_output + out_buff_offs, thr_elems));
        in_buff_offs += thr_block_bytes;
        out_buff_offs += thr_elems;
    }
    for (auto & worker : workers) {
        worker.join();
    }

}

static void llama_model_quantize_internal(const std::string & fname_inp, const std::string & fname_out, const llama_model_quantize_params * params) {
    ggml_type quantized_type;
    llama_ftype ftype = params->ftype;
    int nthread = params->nthread;

    switch (params->ftype) {
        case LLAMA_FTYPE_MOSTLY_Q4_0: quantized_type = GGML_TYPE_Q4_0; break;
        case LLAMA_FTYPE_MOSTLY_Q4_1: quantized_type = GGML_TYPE_Q4_1; break;
        case LLAMA_FTYPE_MOSTLY_Q5_0: quantized_type = GGML_TYPE_Q5_0; break;
        case LLAMA_FTYPE_MOSTLY_Q5_1: quantized_type = GGML_TYPE_Q5_1; break;
        case LLAMA_FTYPE_MOSTLY_Q8_0: quantized_type = GGML_TYPE_Q8_0; break;
        case LLAMA_FTYPE_MOSTLY_F16: quantized_type = GGML_TYPE_F16; break;
        case LLAMA_FTYPE_ALL_F32: quantized_type = GGML_TYPE_F32; break;

#ifdef GGML_USE_K_QUANTS
        // K-quants
        case LLAMA_FTYPE_MOSTLY_Q2_K:   quantized_type = GGML_TYPE_Q2_K; break;
        case LLAMA_FTYPE_MOSTLY_Q3_K_S:
        case LLAMA_FTYPE_MOSTLY_Q3_K_M:
        case LLAMA_FTYPE_MOSTLY_Q3_K_L: quantized_type = GGML_TYPE_Q3_K; break;
        case LLAMA_FTYPE_MOSTLY_Q4_K_S:
        case LLAMA_FTYPE_MOSTLY_Q4_K_M: quantized_type = GGML_TYPE_Q4_K; break;
        case LLAMA_FTYPE_MOSTLY_Q5_K_S:
        case LLAMA_FTYPE_MOSTLY_Q5_K_M: quantized_type = GGML_TYPE_Q5_K; break;
        case LLAMA_FTYPE_MOSTLY_Q6_K:   quantized_type = GGML_TYPE_Q6_K; break;
#endif
        default: throw std::runtime_error(format("invalid output file type %d\n", ftype));
    }

    if (nthread <= 0) {
        nthread = std::thread::hardware_concurrency();
    }

    std::unique_ptr<llama_model_loader> model_loader(new llama_model_loader(fname_inp, /*use_mmap*/ false));
    llama_file_saver file_saver(fname_out.c_str(), model_loader->file_loader.get(), params->ftype);

#ifdef GGML_USE_K_QUANTS
    int n_attention_wv    = 0;
    int n_feed_forward_w2 = 0;
    for (auto& tensor : model_loader->tensors_map.tensors) {
        if (tensor.name.find("attention.wv.weight") != std::string::npos) {
            ++n_attention_wv;
        }
        else if (tensor.name.find("feed_forward.w2.weight") != std::string::npos) {
            ++n_feed_forward_w2;
        }
    }

    int i_attention_wv = 0;
    int i_feed_forward_w2 = 0;
#endif

    size_t total_size_org = 0;
    size_t total_size_new = 0;
    std::vector<int64_t> hist_all(1 << 4, 0);

    std::vector<std::thread> workers;
    std::mutex mutex;

    auto use_more_bits = [] (int i_layer, int num_layers) -> bool {
        return i_layer < num_layers/8 || i_layer >= 7*num_layers/8 || (i_layer - num_layers/8)%3 == 2;
    };

    size_t idx = 0;
    for (llama_load_tensor & tensor : model_loader->tensors_map.tensors) {
        llama_buffer read_data;
        read_data.resize(tensor.size);
        tensor.data = read_data.addr;
        model_loader->load_data_for(tensor);

        printf("[%4zu/%4zu] %36s - %16s, type = %6s, ",
               ++idx, model_loader->tensors_map.tensors.size(),
               tensor.name.c_str(), llama_format_tensor_shape(tensor.ne).c_str(),
               ggml_type_name(tensor.type));

        // This used to be a regex, but <regex> has an extreme cost to compile times.
        bool quantize = tensor.name.rfind("weight") == tensor.name.size() - 6; // ends with 'weight'?

        // quantize only 2D tensors
        quantize &= (tensor.ne.size() == 2);
        quantize &= params->quantize_output_tensor || tensor.name != "output.weight";
        quantize &= quantized_type != tensor.type;

        enum ggml_type new_type;
        void * new_data;
        size_t new_size;
        llama_buffer work;

        if (!quantize) {
            new_type = tensor.type;
            new_data = tensor.data;
            new_size = tensor.size;
            printf("size = %8.3f MB\n", tensor.size/1024.0/1024.0);
        } else {
            new_type = quantized_type;
#ifdef GGML_USE_K_QUANTS
            bool convert_incompatible_tensor = false;
            if (quantized_type == GGML_TYPE_Q2_K || quantized_type == GGML_TYPE_Q3_K || quantized_type == GGML_TYPE_Q4_K ||
                quantized_type == GGML_TYPE_Q5_K || quantized_type == GGML_TYPE_Q6_K) {
                int nx = tensor.ne.at(0);
                int ny = tensor.ne.at(1);
                if (nx % QK_K != 0 || ny % QK_K != 0) {
                    fprintf(stderr, "\n\nTensor sizes %d x %d are not divisible by %d, required for k-quants.\n",nx,ny,QK_K);
                    convert_incompatible_tensor = true;
                }
            }
            if (tensor.name == "output.weight") {
                int nx = tensor.ne.at(0);
                int ny = tensor.ne.at(1);
                if (nx % QK_K == 0 && ny % QK_K == 0) {
                    new_type = GGML_TYPE_Q6_K;
                }
            } else if (tensor.name.find("attention.wv.weight") != std::string::npos) {
                if      (ftype == LLAMA_FTYPE_MOSTLY_Q3_K_M || ftype == LLAMA_FTYPE_MOSTLY_Q2_K) new_type = GGML_TYPE_Q4_K;
                else if (ftype == LLAMA_FTYPE_MOSTLY_Q3_K_L) new_type = GGML_TYPE_Q5_K;
                else if ((ftype == LLAMA_FTYPE_MOSTLY_Q4_K_M || ftype == LLAMA_FTYPE_MOSTLY_Q5_K_M) &&
                        use_more_bits(i_attention_wv, n_attention_wv)) new_type = GGML_TYPE_Q6_K;
                else if (QK_K == 64 && (ftype == LLAMA_FTYPE_MOSTLY_Q4_K_S || ftype == LLAMA_FTYPE_MOSTLY_Q3_K_S) &&
                        (i_attention_wv < n_attention_wv/8 || i_attention_wv >= 7*n_attention_wv/8)) new_type = GGML_TYPE_Q6_K;
                ++i_attention_wv;
            } else if (tensor.name.find("feed_forward.w2.weight") != std::string::npos) {
                if      (ftype == LLAMA_FTYPE_MOSTLY_Q3_K_M || ftype == LLAMA_FTYPE_MOSTLY_Q2_K) new_type = GGML_TYPE_Q4_K;
                else if (ftype == LLAMA_FTYPE_MOSTLY_Q3_K_L) new_type = GGML_TYPE_Q5_K;
                else if ((ftype == LLAMA_FTYPE_MOSTLY_Q4_K_M || ftype == LLAMA_FTYPE_MOSTLY_Q5_K_M) &&
                         use_more_bits(i_feed_forward_w2, n_feed_forward_w2)) new_type = GGML_TYPE_Q6_K;
                //else if (ftype == LLAMA_FTYPE_MOSTLY_Q4_K_S && i_feed_forward_w2 < n_feed_forward_w2/8) new_type = GGML_TYPE_Q6_K;
                ++i_feed_forward_w2;
            } else if (tensor.name.find("attention.wo.weight") != std::string::npos) {
                if      (ftype == LLAMA_FTYPE_MOSTLY_Q3_K_M || ftype == LLAMA_FTYPE_MOSTLY_Q2_K) new_type = GGML_TYPE_Q4_K;
                else if (ftype == LLAMA_FTYPE_MOSTLY_Q3_K_L) new_type = GGML_TYPE_Q5_K;
            }
            if (convert_incompatible_tensor) {
                if (tensor.name == "output.weight") {
                    new_type = GGML_TYPE_F16; //fall back to F16 instead of just failing.
                    fprintf(stderr, "F16 will be used for this tensor instead.\n");
                } else if (tensor.name == "tok_embeddings.weight") {
                    new_type = GGML_TYPE_Q4_0; //fall back to Q4_0 instead of just failing.
                    fprintf(stderr, "Q4_0 will be used for this tensor instead.\n");
                } else {
                    throw std::runtime_error("Unsupported tensor size encountered\n");
                }
            }
#endif

            float * f32_data;
            size_t nelements = tensor.ne.at(0) * tensor.ne.at(1);
            llama_buffer f32_conv_buf;

            if (tensor.type == GGML_TYPE_F32) {
                f32_data = (float *) tensor.data;
            } else if (ggml_is_quantized(tensor.type) && !params->allow_requantize) {
                throw std::runtime_error(format("requantizing from type %s is disabled", ggml_type_name(tensor.type)));
            } else {
                llama_convert_tensor_internal(tensor, f32_conv_buf, nelements, nthread);
                f32_data = (float *) f32_conv_buf.addr;
            }

            printf("quantizing .. ");
            fflush(stdout);

            work.resize(nelements * 4); // upper bound on size
            new_data = work.addr;
            std::vector<int64_t> hist_cur(1 << 4, 0);

            int chunk_size = 32 * 512;
            const int nchunk = (nelements + chunk_size - 1)/chunk_size;
            const int nthread_use = nthread > 1 ? std::max(1, std::min(nthread, nchunk)) : 1;
            if (nthread_use < 2) {
                new_size = ggml_quantize_chunk(new_type, f32_data, new_data, 0, nelements, hist_cur.data());
            } else {
                size_t counter = 0;
                new_size = 0;
                auto compute = [&mutex, &counter, &hist_cur, &new_size, new_type, f32_data, new_data, nelements, chunk_size] () {
                    std::vector<int64_t> local_hist;
                    size_t local_size = 0;
                    while (true) {
                        std::unique_lock<std::mutex> lock(mutex);
                        size_t first = counter; counter += chunk_size;
                        if (first >= nelements) {
                            if (!local_hist.empty()) {
                                for (int j=0; j<int(local_hist.size()); ++j) {
                                    hist_cur[j] += local_hist[j];
                                }
                                new_size += local_size;
                            }
                            break;
                        }
                        lock.unlock();
                        size_t last = std::min(nelements, first + chunk_size);
                        if (local_hist.empty()) {
                            local_hist.resize(hist_cur.size(), 0);
                        }
                        local_size += ggml_quantize_chunk(new_type, f32_data, new_data, first, last - first, local_hist.data());
                    }
                };
                if ((int) workers.size() < nthread_use - 1) {
                    workers.resize(nthread_use - 1);
                }
                for (int it = 0; it < nthread_use - 1; ++it) {
                    workers[it] = std::thread(compute);
                }
                compute();
                for (int it = 0; it < nthread_use - 1; ++it) {
                    workers[it].join();
                }
            }

            printf("size = %8.2f MB -> %8.2f MB | hist: ", tensor.size/1024.0/1024.0, new_size/1024.0/1024.0);
            int64_t tot_count = 0;
            for (size_t i = 0; i < hist_cur.size(); i++) {
                hist_all[i] += hist_cur[i];
                tot_count += hist_cur[i];
            }

            if (tot_count > 0) {
                for (size_t i = 0; i < hist_cur.size(); i++) {
                    printf("%5.3f ", hist_cur[i] / float(nelements));
                }
            }
            printf("\n");
        }
        total_size_org += tensor.size;
        total_size_new += new_size;
        file_saver.write_tensor(tensor, new_type, new_data, new_size);
    }

    printf("%s: model size  = %8.2f MB\n", __func__, total_size_org/1024.0/1024.0);
    printf("%s: quant size  = %8.2f MB\n", __func__, total_size_new/1024.0/1024.0);

    {
        int64_t sum_all = 0;
        for (size_t i = 0; i < hist_all.size(); i++) {
            sum_all += hist_all[i];
        }

        if (sum_all > 0) {
            printf("%s: hist: ", __func__);
            for (size_t i = 0; i < hist_all.size(); i++) {
                printf("%5.3f ", hist_all[i] / float(sum_all));
            }
            printf("\n");
        }
    }
}



//
// interface implementation
//

struct llama_model * llama_load_model_from_file(
                             const char * path_model,
            struct llama_context_params   params) {
    ggml_time_init();

    llama_model * model = new llama_model;

    ggml_type memory_type = params.f16_kv ? GGML_TYPE_F16 : GGML_TYPE_F32;

    if (!llama_model_load(path_model, *model, model->vocab, params.n_ctx, params.n_batch, params.n_gpu_layers,
                params.main_gpu, params.tensor_split, params.rope_freq_base, params.rope_freq_scale,params.low_vram,
                memory_type, params.use_mmap, params.use_mlock, params.vocab_only, params.progress_callback,
                params.progress_callback_user_data)) {
        delete model;
        fprintf(stderr, "%s: failed to load model\n", __func__);
        return nullptr;
    }

    return model;
}

void llama_free_model(struct llama_model * model) {
    delete model;
}

struct llama_context * llama_new_context_with_model(
                 struct llama_model * model,
        struct llama_context_params   params) {

    if (!model) {
        return nullptr;
    }

    llama_context * ctx = new llama_context(*model);

    if (params.seed == LLAMA_DEFAULT_SEED) {
        params.seed = time(NULL);
    }

    if (params.n_ctx < 1) {
        fprintf(stderr, "%s: invalid n_ctx = %d\n", __func__, params.n_ctx);
        return nullptr;
    }

    unsigned cur_percentage = 0;
    if (params.progress_callback == NULL) {
        params.progress_callback_user_data = &cur_percentage;
        params.progress_callback = [](float progress, void * ctx) {
            unsigned * cur_percentage_p = (unsigned *) ctx;
            unsigned percentage = (unsigned) (100 * progress);
            while (percentage > *cur_percentage_p) {
                *cur_percentage_p = percentage;
                fprintf(stderr, ".");
                fflush(stderr);
                if (percentage >= 100) {
                    fprintf(stderr, "\n");
                }
            }
        };
    }

    ctx->rng = std::mt19937(params.seed);
    ctx->logits_all = params.logits_all;

    // TODO: choose backend depending on n_layers/low_vram
#ifdef GGML_USE_CUDA
    if ((uint32_t)params.n_gpu_layers >= model->hparams.n_layer/2 && !params.low_vram) {
        ctx->backend_kv = model->backend_cuda;
    } else {
        ctx->backend_kv = model->backend_cpu;
    }
#else
    ctx->backend_kv = model->backend_cpu;
#endif

    ggml_type memory_type = params.f16_kv ? GGML_TYPE_F16 : GGML_TYPE_F32;

    // reserve memory for context buffers
    if (!params.vocab_only) {
        if (!kv_cache_init(ctx->backend_kv, ctx->model.hparams, ctx->kv_self, memory_type, ctx->model.hparams.n_ctx)) {
            fprintf(stderr, "%s: kv_cache_init() failed for self-attention cache\n", __func__);
            llama_free(ctx);
            return nullptr;
        }

        {
            const size_t memory_size = ggml_nbytes(ctx->kv_self.k) + ggml_nbytes(ctx->kv_self.v);
            fprintf(stderr, "%s: kv self size  = %7.2f MB\n", __func__, memory_size / 1024.0 / 1024.0);
        }

        const auto & hparams = ctx->model.hparams;

        if (params.embedding) {
            ctx->embedding.resize(hparams.n_embd);
        }

        // TODO: size the buffers more accurately - depends on improved memory management
<<<<<<< HEAD
        ctx->buf_compute_cpu = ggml_backend_alloc_buffer(&model->backend_cpu, MEM_REQ_EVAL().at(ctx->model.type), 2048);

=======
        ctx->buf_compute_cpu = ggml_buffer_alloc(model->backend_cpu, MEM_REQ_EVAL().at(ctx->model.type), 2048);
        // TODO: pinned memory for faster host-device transfers
        //ggml_cuda_host_register(*(void**)ctx->buf_compute_cpu.backend_buffer, MEM_REQ_EVAL().at(ctx->model.type) + 128*2048);
>>>>>>> 295f8565
#ifdef GGML_USE_CUDA
        if (params.n_gpu_layers > 0) {
            ctx->buf_compute_cuda = ggml_buffer_alloc(model->backend_cuda, MEM_REQ_EVAL().at(ctx->model.type), 2048);
        }
#endif
#ifdef GGML_USE_METAL
        if (params.n_gpu_layers > 0) {
            ctx->buf_compute_metal = ggml_backend_alloc_buffer(&model->backend_metal, MEM_REQ_EVAL().at(ctx->model.type), 2048);
        }
#endif

        // initialize the graph input/output buffers
        // input buffer
        {
            size_t buf_input_size = 0;
            buf_input_size += hparams.n_ctx * ggml_type_size(GGML_TYPE_F32); // input tokens
            // TODO: input embeddings should be optional to save memory
            buf_input_size += hparams.n_embd * hparams.n_ctx * ggml_type_size(GGML_TYPE_F32); // input embeddings
<<<<<<< HEAD
            ctx->buf_input = ggml_backend_alloc_buffer(model->backend_inp, buf_input_size, 2);
=======
            ctx->buf_input = ggml_buffer_alloc(model->backend_inp, buf_input_size, 2);
>>>>>>> 295f8565

            struct ggml_init_params ggml_params = ggml_init_params_default();
            ggml_params.buffer = ctx->buf_input;
            ggml_context * ctx0 = ggml_init(ggml_params);

            ctx->graph_tokens_in = ggml_new_tensor_1d(ctx0, GGML_TYPE_I32, hparams.n_ctx);
            ggml_set_name(ctx->graph_tokens_in, "tokens_in");
            ctx->graph_embeddings_in = ggml_new_tensor_2d(ctx0, GGML_TYPE_F32, hparams.n_embd, hparams.n_ctx);
            ggml_set_name(ctx->graph_embeddings_in, "embeddings_in");

            ggml_free(ctx0);
        }
        // output buffer
        {
            size_t buf_output_size = 0;
            if (params.logits_all) {
                buf_output_size += hparams.n_ctx * hparams.n_vocab * ggml_type_size(GGML_TYPE_F32);
            } else {
                buf_output_size += hparams.n_vocab * ggml_type_size(GGML_TYPE_F32);
            }
            if (params.embedding) {
                buf_output_size += hparams.n_embd * ggml_type_size(GGML_TYPE_F32);
            }
<<<<<<< HEAD
            ctx->buf_output = ggml_backend_alloc_buffer(model->backend_out, buf_output_size, 2);
=======
            ctx->buf_output = ggml_buffer_alloc(model->backend_out, buf_output_size, 2);
>>>>>>> 295f8565

            struct ggml_init_params ggml_params = ggml_init_params_default();
            ggml_params.buffer = ctx->buf_output;
            ggml_context * ctx0 = ggml_init(ggml_params);

            ctx->graph_logits = ggml_new_tensor_2d(ctx0, GGML_TYPE_F32, hparams.n_vocab, params.logits_all ? hparams.n_ctx : 1);
            ggml_set_name(ctx->graph_logits, "logits");
            if (params.embedding) {
                ctx->graph_embeddings_out = ggml_new_tensor_1d(ctx0, GGML_TYPE_F32, hparams.n_embd);
                ggml_set_name(ctx->graph_embeddings_out, "embeddings_out");
            }

            ggml_free(ctx0);
        }

        // resized during inference
        if (params.logits_all) {
            ctx->logits.reserve(hparams.n_ctx*hparams.n_vocab);
        } else {
            ctx->logits.reserve(hparams.n_vocab);
        }

        if (params.embedding){
            ctx->embedding.resize(hparams.n_embd);
        }
    }

    fprintf(stderr, "%s: layer backends: ", __func__);
    fprintf(stderr, "input: %s, ", ggml_backend_name(ctx->model.backend_inp));

    int start = 0;
    struct ggml_backend * prev_backend = ctx->model.backend_layers[0];
    for (int i = 1; i <= (int)ctx->model.hparams.n_layer; i++) {
        if (i == (int)ctx->model.hparams.n_layer || ctx->model.backend_layers[i] != prev_backend) {
            if (start == i - 1) {
                fprintf(stderr, "layer %d: %s, ", start, ggml_backend_name(prev_backend));
            } else {
                fprintf(stderr, "layers %d-%d: %s, ", start, i - 1, ggml_backend_name(prev_backend));
            }
            start = i;
            prev_backend = ctx->model.backend_layers[i];
        }
    }
    fprintf(stderr, "output: %s, ", ggml_backend_name(ctx->model.backend_out));
    fprintf(stderr, "kv: %s\n", ggml_backend_name(ctx->backend_kv));

#ifdef GGML_USE_MPI
    ctx->ctx_mpi = ggml_mpi_init();

    if (ggml_mpi_rank(ctx->ctx_mpi) > 0) {
        // Enter a blocking eval loop with dummy input, letting rank=0 drive the process
        const std::vector<llama_token> tmp(ctx->model.hparams.n_ctx, llama_token_bos());
        while (!llama_eval(ctx, tmp.data(), tmp.size(), 0, 0)) {};
        llama_backend_free();
        exit(1);
    }
#endif

    return ctx;
}

struct llama_context * llama_init_from_file(
                             const char * path_model,
            struct llama_context_params   params) {

    struct llama_model * model = llama_load_model_from_file(path_model, params);
    if (!model) {
        return nullptr;
    }
    struct llama_context * ctx = llama_new_context_with_model(model, params);
    ctx->model_owner = true;
    return ctx;
}

void llama_free(struct llama_context * ctx) {
    // TODO: free buffers - move this to destructor like llama_model
    if (ctx->model_owner) {
        delete &ctx->model;
    }
    delete ctx;
}

int llama_model_quantize(
        const char * fname_inp,
        const char * fname_out,
        const llama_model_quantize_params *params) {
    try {
        llama_model_quantize_internal(fname_inp, fname_out, params);
        return 0;
    } catch (const std::exception & err) {
        fprintf(stderr, "%s: failed to quantize: %s\n", __func__, err.what());
        return 1;
    }
}

int llama_apply_lora_from_file_internal(const struct llama_model & model, const char * path_lora, const char * path_base_model, int n_threads) {
    (void) model;
    (void) path_lora;
    (void) path_base_model;
    (void) n_threads;
    LLAMA_ASSERT(false);
#if 0
    fprintf(stderr, "%s: applying lora adapter from '%s' - please wait ...\n", __func__, path_lora);

    const int64_t t_start_lora_us = ggml_time_us();

    auto fin = std::ifstream(path_lora, std::ios::binary);
    if (!fin) {
        fprintf(stderr, "%s: failed to open '%s'\n", __func__, path_lora);
        return 1;
    }

    // verify magic and version
    {
        uint32_t magic;
        fin.read((char *) &magic, sizeof(magic));
        if (magic != LLAMA_FILE_MAGIC_GGLA) {
            fprintf(stderr, "%s: bad file magic\n", __func__);
            return 1;
        }
        uint32_t format_version;
        fin.read((char *) &format_version, sizeof(format_version));

        if (format_version != 1) {
            fprintf(stderr, "%s: unsupported file version\n", __func__ );
            return 1;
        }
    }

    int32_t lora_r;
    int32_t lora_alpha;
    fin.read((char *) &lora_r, sizeof(lora_r));
    fin.read((char *) &lora_alpha, sizeof(lora_alpha));
    float scaling = (float)lora_alpha / (float)lora_r;

    fprintf(stderr, "%s: r = %d, alpha = %d, scaling = %.2f\n", __func__, lora_r, lora_alpha, scaling);


    // create a temporary ggml context to store the lora tensors
    // todo: calculate size from biggest possible tensor
    std::vector<uint8_t> lora_buf(1024ull * 1024ull * 1024ull);
    struct ggml_init_params params = ggml_init_params_default();
    params.mem_size   = lora_buf.size();
    params.mem_buffer = lora_buf.data();
    params.no_alloc   = false;

    ggml_context * lora_ctx = ggml_init(params);
    std::unordered_map<std::string, struct ggml_tensor *> lora_tensors;

    // create a name -> tensor map of the model to accelerate lookups
    std::unordered_map<std::string, struct ggml_tensor*> model_tensors;
    for (const auto & kv: model.tensors_by_name) {
        model_tensors.insert(kv);
    }


    // load base model
    std::unique_ptr<llama_model_loader> model_loader;
    ggml_context * base_ctx = NULL;
    llama_buffer base_buf;
    if (path_base_model) {
        fprintf(stderr, "%s: loading base model from '%s'\n", __func__, path_base_model);
        model_loader.reset(new llama_model_loader(path_base_model, /*use_mmap*/ true));

        size_t ctx_size;
        size_t mmapped_size;
        model_loader->calc_sizes(&ctx_size, &mmapped_size);
        base_buf.resize(ctx_size);

        ggml_init_params base_params = ggml_init_params_default();
        base_params.mem_size   = base_buf.size;
        base_params.mem_buffer = base_buf.addr;
        base_params.no_alloc   = model_loader->use_mmap;

        base_ctx = ggml_init(base_params);

        model_loader->ggml_ctx = base_ctx;

        // maybe this should in llama_model_loader
        if (model_loader->use_mmap) {
            model_loader->mapping.reset(new llama_mmap(&model_loader->file_loader->file, /* prefetch */ 0, ggml_is_numa()));
        }
    }

    // read tensors and apply
    bool warned = false;
    int n_tensors = 0;

    std::vector<uint8_t> work_buffer;

    while (true) {
        int32_t n_dims;
        int32_t length;
        int32_t ftype;

        fin.read(reinterpret_cast<char *>(&n_dims), sizeof(n_dims));
        fin.read(reinterpret_cast<char *>(&length), sizeof(length));
        fin.read(reinterpret_cast<char *>(&ftype),  sizeof(ftype));
        if (fin.eof()) {
            break;
        }

        int32_t ne[2] = { 1, 1 };
        for (int i = 0; i < n_dims; ++i) {
            fin.read(reinterpret_cast<char *>(&ne[i]), sizeof(ne[i]));
        }

        std::string name;
        {
            char buf[1024];
            fin.read(buf, length);
            name = std::string(buf, length);
        }

        // check for lora suffix and get the type of tensor
        const std::string lora_suffix = ".lora";
        size_t pos = name.rfind(lora_suffix);
        if (pos == std::string::npos) {
            fprintf(stderr, "%s: error: '%s' is not a lora tensor\n", __func__, name.c_str());
            return 1;
        }

        std::string lora_type = name.substr(pos + lora_suffix.length());
        std::string base_name = name;
        base_name.erase(pos);
        // fprintf(stderr, "%s: %s => %s (lora type %s) ", __func__, name.c_str(),base_name.c_str(), lora_type.c_str());

        if (model_tensors.find(base_name) == model_tensors.end()) {
            fprintf(stderr, "%s: unknown tensor '%s' in lora adapter\n", __func__, name.data());
            return 1;
        }

        // create ggml tensor
        ggml_type wtype;
        switch (ftype) {
            case 0: wtype = GGML_TYPE_F32;  break;
            case 1: wtype = GGML_TYPE_F16;  break;
            default:
                    {
                        fprintf(stderr, "%s: invalid tensor data type '%d'\n",
                                __func__, ftype);
                        return false;
                    }
        }
        ggml_tensor * lora_tensor;
        if (n_dims == 2) {
            lora_tensor = ggml_new_tensor_2d(lora_ctx, wtype, ne[0], ne[1]);
        }
        else {
            fprintf(stderr, "%s: unsupported tensor dimension %d\n", __func__, n_dims);
            return 1;
        }
        ggml_set_name(lora_tensor, "lora_tensor");

        // load tensor data
        size_t offset = fin.tellg();
        size_t tensor_data_size = ggml_nbytes(lora_tensor);
        offset = (offset + 31) & -32;
        fin.seekg(offset);
        fin.read((char*)lora_tensor->data, tensor_data_size);

        lora_tensors[name] = lora_tensor;

        // check if we have both A and B tensors and apply
        if (lora_tensors.find(base_name + ".loraA") != lora_tensors.end() &&
            lora_tensors.find(base_name + ".loraB") != lora_tensors.end()) {

            ggml_tensor * dest_t = model_tensors[base_name];

            ggml_tensor * base_t;
            if (model_loader) {
                // load from base model
                if (model_loader->tensors_map.name_to_idx.find(base_name) == model_loader->tensors_map.name_to_idx.end()) {
                    fprintf(stderr, "%s: error: tensor '%s' not found in base model\n", __func__, base_name.c_str());
                    return 1;
                }
                size_t idx = model_loader->tensors_map.name_to_idx[base_name];
                llama_load_tensor & lt = model_loader->tensors_map.tensors[idx];
                base_t = model_loader->get_tensor(base_name, { (uint32_t)dest_t->ne[0], (uint32_t)dest_t->ne[1] }, GGML_BACKEND_CPU);
                lt.data = (uint8_t *) lt.ggml_tensor->data;
                model_loader->load_data_for(lt);
                lt.ggml_tensor->data = lt.data;
            }
            else {
                base_t = dest_t;
            }

            if (ggml_is_quantized(base_t->type)) {
                if (!warned) {
                    fprintf(stderr, "%s: warning: using a lora adapter with a quantized model may result in poor quality, "
                                    "use a f16 or f32 base model with --lora-base\n", __func__);
                    warned = true;
                }
            }

            ggml_tensor * loraA = lora_tensors[base_name + ".loraA"];
            GGML_ASSERT(loraA->type == GGML_TYPE_F32);
            ggml_set_name(loraA, "loraA");

            ggml_tensor * loraB = lora_tensors[base_name + ".loraB"];
            GGML_ASSERT(loraB->type == GGML_TYPE_F32);
            ggml_set_name(loraB, "loraB");

            if (base_t->ne[0] != loraA->ne[1] || base_t->ne[1] != loraB->ne[1]) {
                fprintf(stderr, "%s: incompatible tensor dimensions (%" PRId64 " and %" PRId64 ");"
                               " are you sure that this adapter is for this model?\n", __func__, base_t->ne[0], loraA->ne[1]);
                return 1;
            }

            // w = w + BA*s
            ggml_tensor * BA = ggml_mul_mat(lora_ctx, loraA, loraB);
            ggml_set_name(BA, "BA");

            if (scaling != 1.0f) {
                ggml_tensor * scale_tensor = ggml_new_f32(lora_ctx, scaling);
                ggml_set_name(scale_tensor, "scale_tensor");

                BA = ggml_scale_inplace(lora_ctx, BA, scale_tensor);
                ggml_set_name(BA, "BA_scaled");
            }

            ggml_tensor * r;
            if (base_t == dest_t) {
                r = ggml_add_inplace(lora_ctx, dest_t, BA);
                ggml_set_name(r, "r_add_inplace");
            }
            else {
                r = ggml_add(lora_ctx, base_t, BA);
                ggml_set_name(r, "r_add");

                r = ggml_cpy(lora_ctx, r, dest_t);
                ggml_set_name(r, "r_cpy");
            }

            struct ggml_cgraph gf = ggml_build_forward(r);

            ggml_graph_compute_helper(work_buffer, &gf, n_threads);

            // we won't need these tensors again, reset the context to save memory
            ggml_free(lora_ctx);
            lora_ctx = ggml_init(params);
            lora_tensors.clear();

            n_tensors++;
            if (n_tensors % 4 == 0) {
                fprintf(stderr, ".");
            }
        }
    }

    // TODO: this should be in a destructor, it will leak on failure
    ggml_free(lora_ctx);
    if (base_ctx) {
        ggml_free(base_ctx);
    }

    const int64_t t_lora_us = ggml_time_us() - t_start_lora_us;
    fprintf(stderr, " done (%.2f ms)\n", t_lora_us / 1000.0);

#endif
    return 0;
}

int llama_apply_lora_from_file(struct llama_context * ctx, const char * path_lora, const char * path_base_model, int n_threads) {
    try {
        return llama_apply_lora_from_file_internal(ctx->model, path_lora, path_base_model, n_threads);
    } catch (const std::exception & err) {
        fprintf(stderr, "%s: failed to apply lora adapter: %s\n", __func__, err.what());
        return 1;
    }
}

int llama_model_apply_lora_from_file(const struct llama_model * model, const char * path_lora, const char * path_base_model, int n_threads) {
    try {
        return llama_apply_lora_from_file_internal(*model, path_lora, path_base_model, n_threads);
    } catch (const std::exception & err) {
        fprintf(stderr, "%s: failed to apply lora adapter: %s\n", __func__, err.what());
        return 1;
    }
}

int llama_get_kv_cache_token_count(const struct llama_context * ctx) {
    return ctx->kv_self.n;
}

#define LLAMA_MAX_RNG_STATE (64*1024)

void llama_set_rng_seed(struct llama_context * ctx, uint32_t seed) {
    if (seed == LLAMA_DEFAULT_SEED) {
        seed = time(NULL);
    }
    ctx->rng.seed(seed);
}

// Returns the *maximum* size of the state
size_t llama_get_state_size(const struct llama_context * ctx) {
#if 0
    // we don't know size of rng until we actually serialize it. so reserve more than enough memory for its serialized state.
    // for reference, std::mt19937(1337) serializes to 6701 bytes.
    const size_t s_rng_size        = sizeof(size_t);
    const size_t s_rng             = LLAMA_MAX_RNG_STATE;
    const size_t s_logits_capacity = sizeof(size_t);
    const size_t s_logits_size     = sizeof(size_t);
    const size_t s_logits          = ggml_nbytes(ctx->graph_logits);
    const size_t s_embedding_size  = sizeof(size_t);
    const size_t s_embedding       = ctx->embedding.size() * sizeof(float);
    const size_t s_kv_size         = sizeof(size_t);
    const size_t s_kv_ntok         = sizeof(int);
    const size_t s_kv              = ctx->kv_self.buf.size;

    const size_t s_total = (
        + s_rng_size
        + s_rng
        + s_logits_capacity
        + s_logits_size
        + s_logits
        + s_embedding_size
        + s_embedding
        + s_kv_size
        + s_kv_ntok
        + s_kv
    );

    return s_total;
#endif
}

// Copies the state to the specified destination address
size_t llama_copy_state_data(struct llama_context * ctx, uint8_t * dst) {
#if 0
    uint8_t * out = dst;

    // copy rng
    {
        std::stringstream rng_ss;
        rng_ss << ctx->rng;

        const size_t rng_size = rng_ss.str().size();
        char rng_buf[LLAMA_MAX_RNG_STATE];

        memset(&rng_buf[0], 0, LLAMA_MAX_RNG_STATE);
        memcpy(&rng_buf[0], rng_ss.str().data(), rng_ss.str().size());

        memcpy(out, &rng_size,   sizeof(rng_size));    out += sizeof(rng_size);
        memcpy(out, &rng_buf[0], LLAMA_MAX_RNG_STATE); out += LLAMA_MAX_RNG_STATE;
    }

    // copy logits
    {
        const size_t logits_size = ggml_nelements(ctx->graph_logits);

        memcpy(out, &logits_size, sizeof(logits_size)); out += sizeof(logits_size);

        if (logits_size) {
            memcpy(out, ggml_get_data(ctx->graph_logits), logits_size * sizeof(float));
            out += logits_size * sizeof(float);
        }
    }

    // copy embeddings
    {
        const size_t embedding_size = ctx->embedding.size();

        memcpy(out, &embedding_size, sizeof(embedding_size)); out += sizeof(embedding_size);

        if (embedding_size) {
            memcpy(out, ctx->embedding.data(), embedding_size * sizeof(float));
            out += embedding_size * sizeof(float);
        }
    }

    // copy kv cache
    {
        const auto & kv_self = ctx->kv_self;
        const auto & hparams = ctx->model.hparams;
        const int    n_layer = hparams.n_layer;
        const int    n_embd  = hparams.n_embd;
        const int    n_ctx   = hparams.n_ctx;

        const size_t kv_size = kv_self.buf.size;
        const int    kv_ntok = llama_get_kv_cache_token_count(ctx);

        memcpy(out, &kv_size, sizeof(kv_size)); out += sizeof(kv_size);
        memcpy(out, &kv_ntok, sizeof(kv_ntok)); out += sizeof(kv_ntok);

        if (kv_size) {
            const size_t elt_size = ggml_element_size(kv_self.k);

            ggml_init_params params = ggml_init_params_default();
            params.mem_size   = 4096;
            params.mem_buffer = NULL;
            params.no_alloc   = true;
            ggml_context * cpy_ctx = ggml_init(params);
            ggml_cgraph gf{};

            ggml_tensor * kout3d = ggml_new_tensor_3d(cpy_ctx, kv_self.k->type, n_embd, kv_ntok, n_layer);
            kout3d->data = out;
            out += ggml_nbytes(kout3d);

            ggml_tensor * vout3d = ggml_new_tensor_3d(cpy_ctx, kv_self.v->type, kv_ntok, n_embd, n_layer);
            vout3d->data = out;
            out += ggml_nbytes(vout3d);

            ggml_tensor * k3d = ggml_view_3d(cpy_ctx, kv_self.k,
                n_embd, kv_ntok, n_layer,
                elt_size*n_embd, elt_size*n_embd*n_ctx, 0);

            ggml_tensor * v3d = ggml_view_3d(cpy_ctx, kv_self.v,
                kv_ntok, n_embd, n_layer,
                elt_size*n_ctx, elt_size*n_ctx*n_embd, 0);

            ggml_build_forward_expand(&gf, ggml_cpy(cpy_ctx, k3d, kout3d));
            ggml_build_forward_expand(&gf, ggml_cpy(cpy_ctx, v3d, vout3d));
            ggml_graph_compute_helper(ctx->work_buffer, &gf, /*n_threads*/ 1);

            ggml_free(cpy_ctx);
        }
    }

    const size_t written  = out - dst;
    const size_t max_size = llama_get_state_size(ctx);

    LLAMA_ASSERT(written <= max_size);

    return written;
#endif
}

// Sets the state reading from the specified source address
size_t llama_set_state_data(struct llama_context * ctx, uint8_t * src) {
#if 0
    uint8_t * inp = src;

    // set rng
    {
        size_t rng_size;
        char   rng_buf[LLAMA_MAX_RNG_STATE];

        memcpy(&rng_size,   inp, sizeof(rng_size));    inp += sizeof(rng_size);
        memcpy(&rng_buf[0], inp, LLAMA_MAX_RNG_STATE); inp += LLAMA_MAX_RNG_STATE;

        std::stringstream rng_ss;
        rng_ss.str(std::string(&rng_buf[0], rng_size));
        rng_ss >> ctx->rng;

        LLAMA_ASSERT(rng_ss.fail() == false);
    }

    // set logits
    {
        size_t logits_size;

        memcpy(&logits_size, inp, sizeof(logits_size)); inp += sizeof(logits_size);

        LLAMA_ASSERT((size_t)ggml_nelements(ctx->graph_logits) == logits_size);

        if (logits_size) {
            memcpy(ggml_get_data(ctx->graph_logits), inp, logits_size * sizeof(float));
            inp += logits_size * sizeof(float);
        }
    }

    // set embeddings
    {
        size_t embedding_size;

        memcpy(&embedding_size, inp, sizeof(embedding_size)); inp += sizeof(embedding_size);

        LLAMA_ASSERT(ctx->embedding.capacity() == embedding_size);

        if (embedding_size) {
            memcpy(ctx->embedding.data(), inp, embedding_size * sizeof(float));
            inp += embedding_size * sizeof(float);
        }
    }

    // set kv cache
    {
        const auto & kv_self = ctx->kv_self;
        const auto & hparams = ctx->model.hparams;
        const int    n_layer = hparams.n_layer;
        const int    n_embd  = hparams.n_embd;
        const int    n_ctx   = hparams.n_ctx;

        size_t kv_size;
        int kv_ntok;

        memcpy(&kv_size, inp, sizeof(kv_size)); inp += sizeof(kv_size);
        memcpy(&kv_ntok, inp, sizeof(kv_ntok)); inp += sizeof(kv_ntok);

        if (kv_size) {
            LLAMA_ASSERT(kv_self.buf.size == kv_size);

            const size_t elt_size = ggml_element_size(kv_self.k);

            ggml_init_params params = ggml_init_params_default();
            params.mem_size   = 4096;
            params.mem_buffer = NULL;
            params.no_alloc   = true;
            ggml_context * cpy_ctx = ggml_init(params);
            ggml_cgraph gf{};

            ggml_tensor * kin3d = ggml_new_tensor_3d(cpy_ctx, kv_self.k->type, n_embd, kv_ntok, n_layer);
            kin3d->data = (void *) inp;
            inp += ggml_nbytes(kin3d);

            ggml_tensor * vin3d = ggml_new_tensor_3d(cpy_ctx, kv_self.v->type, kv_ntok, n_embd, n_layer);
            vin3d->data = (void *) inp;
            inp += ggml_nbytes(vin3d);

            ggml_tensor * k3d = ggml_view_3d(cpy_ctx, kv_self.k,
                n_embd, kv_ntok, n_layer,
                elt_size*n_embd, elt_size*n_embd*n_ctx, 0);

            ggml_tensor * v3d = ggml_view_3d(cpy_ctx, kv_self.v,
                kv_ntok, n_embd, n_layer,
                elt_size*n_ctx, elt_size*n_ctx*n_embd, 0);

            ggml_build_forward_expand(&gf, ggml_cpy(cpy_ctx, kin3d, k3d));
            ggml_build_forward_expand(&gf, ggml_cpy(cpy_ctx, vin3d, v3d));
            ggml_graph_compute_helper(ctx->work_buffer, &gf, /*n_threads*/ 1);

            ggml_free(cpy_ctx);
        }

        ctx->kv_self.n = kv_ntok;
    }

    const size_t nread    = inp - src;
    const size_t max_size = llama_get_state_size(ctx);

    LLAMA_ASSERT(nread <= max_size);

    return nread;
#endif
}

static bool llama_load_session_file_internal(struct llama_context * ctx, const char * path_session, llama_token * tokens_out, size_t n_token_capacity, size_t * n_token_count_out) {
    llama_file file(path_session, "rb");

    // sanity checks
    {
        const uint32_t magic   = file.read_u32();
        const uint32_t version = file.read_u32();

        if (magic != LLAMA_SESSION_MAGIC || version != LLAMA_SESSION_VERSION) {
            fprintf(stderr, "%s : unknown (magic, version) for session file: %08x, %08x\n", __func__, magic, version);
            return false;
        }

        llama_hparams session_hparams;
        file.read_raw(&session_hparams, sizeof(llama_hparams));

        if (session_hparams != ctx->model.hparams) {
            fprintf(stderr, "%s : model hparams didn't match from session file!\n", __func__);
            return false;
        }
    }

    // load the prompt
    {
        const uint32_t n_token_count = file.read_u32();

        if (n_token_count > n_token_capacity) {
            fprintf(stderr, "%s : token count in session file exceeded capacity! %u > %zu\n", __func__, n_token_count, n_token_capacity);
            return false;
        }

        file.read_raw(tokens_out, sizeof(llama_token) * n_token_count);
        *n_token_count_out = n_token_count;
    }

    // restore the context state
    {
        const size_t n_state_size_cur = file.size - file.tell();
        const size_t n_state_size_max = llama_get_state_size(ctx);

        if (n_state_size_cur > n_state_size_max) {
            fprintf(stderr, "%s : the state size in session file is too big! max %zu, got %zu\n", __func__, n_state_size_max, n_state_size_cur);
            return false;
        }

        std::vector<uint8_t> state_data(n_state_size_max);
        file.read_raw(state_data.data(), n_state_size_cur);

        llama_set_state_data(ctx, state_data.data());
    }

    return true;
}

bool llama_load_session_file(struct llama_context * ctx, const char * path_session, llama_token * tokens_out, size_t n_token_capacity, size_t * n_token_count_out) {
    try {
        return llama_load_session_file_internal(ctx, path_session, tokens_out, n_token_capacity, n_token_count_out);
    } catch (const std::exception & err) {
        fprintf(stderr, "error loading session file: %s\n", err.what());
        return false;
    }
}

bool llama_save_session_file(struct llama_context * ctx, const char * path_session, const llama_token * tokens, size_t n_token_count) {
    llama_file file(path_session, "wb");

    file.write_u32(LLAMA_SESSION_MAGIC);
    file.write_u32(LLAMA_SESSION_VERSION);

    file.write_raw(&ctx->model.hparams, sizeof(llama_hparams));

    // save the prompt
    file.write_u32((uint32_t) n_token_count);
    file.write_raw(tokens, sizeof(llama_token) * n_token_count);

    // save the context state
    {
        const size_t n_state_size_max = llama_get_state_size(ctx);

        std::vector<uint8_t> state_data(n_state_size_max);
        const size_t n_state_size_cur = llama_copy_state_data(ctx, state_data.data());

        file.write_raw(state_data.data(), n_state_size_cur);
    }

    return true;
}

int llama_eval(
        struct llama_context * ctx,
           const llama_token * tokens,
                         int   n_tokens,
                         int   n_past,
                         int   n_threads) {
    if (!llama_eval_internal(*ctx, tokens, nullptr, n_tokens, n_past, n_threads)) {
        fprintf(stderr, "%s: failed to eval\n", __func__);
        return 1;
    }

    // get a more accurate load time, upon first eval
    // TODO: fix this
    if (!ctx->has_evaluated_once) {
        ctx->t_load_us = ggml_time_us() - ctx->t_start_us;
        ctx->has_evaluated_once = true;
    }

    return 0;
}


int llama_eval_embd(
            struct llama_context * ctx,
                     const float * embd,
                             int   n_tokens,
                             int   n_past,
                             int   n_threads) {
    if (!llama_eval_internal(*ctx, nullptr, embd, n_tokens, n_past, n_threads)) {
        fprintf(stderr, "%s: failed to eval\n", __func__);
        return 1;
    }

    // get a more accurate load time, upon first eval
    // TODO: fix this
    if (!ctx->has_evaluated_once) {
        ctx->t_load_us = ggml_time_us() - ctx->t_start_us;
        ctx->has_evaluated_once = true;
    }

    return 0;
}

int llama_eval_export(struct llama_context * ctx, const char * fname) {
    // TODO: use llama_build_graph if possible
    LLAMA_ASSERT(false);

    //const int n_batch = 1;
    //const int n_ctx   = 512 - n_batch;

    //const std::vector<llama_token> tmp(n_batch, llama_token_bos());


    //if (!llama_eval_internal(*ctx, tmp.data(), nullptr, tmp.size(), n_ctx, 1, fname)) {
    //    fprintf(stderr, "%s: failed to eval\n", __func__);
    //    return 1;
    //}

    return 0;
}

int llama_tokenize_with_model(
    const struct llama_model * model,
                  const char * text,
                 llama_token * tokens,
                         int   n_max_tokens,
                        bool   add_bos) {
    auto res = llama_tokenize(model->vocab, text, add_bos);

    if (n_max_tokens < (int) res.size()) {
        fprintf(stderr, "%s: too many tokens\n", __func__);
        return -((int) res.size());
    }

    for (size_t i = 0; i < res.size(); i++) {
        tokens[i] = res[i];
    }

    return res.size();
}

int llama_tokenize(
        struct llama_context * ctx,
                  const char * text,
                 llama_token * tokens,
                         int   n_max_tokens,
                        bool   add_bos) {
    return llama_tokenize_with_model(&ctx->model, text, tokens, n_max_tokens, add_bos);
}

int llama_n_vocab_from_model(const struct llama_model * model) {
    return model->vocab.id_to_token.size();
}

int llama_n_ctx_from_model(const struct llama_model * model) {
    return model->hparams.n_ctx;
}

int llama_n_embd_from_model(const struct llama_model * model) {
    return model->hparams.n_embd;
}

int llama_n_vocab(const struct llama_context * ctx) {
    return ctx->model.vocab.id_to_token.size();
}

int llama_n_ctx(const struct llama_context * ctx) {
    return ctx->model.hparams.n_ctx;
}

int llama_n_embd(const struct llama_context * ctx) {
    return ctx->model.hparams.n_embd;
}

int llama_get_vocab_from_model(
        const struct llama_model * model,
        const char * * strings,
        float  * scores,
        int capacity) {
    int n = std::min(capacity, (int) model->vocab.id_to_token.size());
    for (int i = 0; i<n; ++i) {
        strings[i] = model->vocab.id_to_token[i].tok.c_str();
        scores[i]  = model->vocab.id_to_token[i].score;
    }
    return n;
}

int llama_get_vocab(
        const struct llama_context * ctx,
        const char * * strings,
        float  * scores,
        int capacity) {
    return llama_get_vocab_from_model(&ctx->model, strings, scores, capacity);
}

float * llama_get_logits(struct llama_context * ctx) {
    return ctx->logits.data();
}

float * llama_get_embeddings(struct llama_context * ctx) {
    return ctx->embedding.data();
}

const char * llama_token_to_str_with_model(const struct llama_model * model, llama_token token) {
    if (token >= llama_n_vocab_from_model(model)) {
        return nullptr;
    }

    return model->vocab.id_to_token[token].tok.c_str();
}

const char * llama_token_to_str(const struct llama_context * ctx, llama_token token) {
    return llama_token_to_str_with_model(&ctx->model, token);
}

llama_token llama_token_bos() {
    return 1;
}

llama_token llama_token_eos() {
    return 2;
}

llama_token llama_token_nl() {
    return 13;
}

struct llama_timings llama_get_timings(struct llama_context * ctx) {
    struct llama_timings result = {
        /*.t_start_ms  =*/ 1e-3 * ctx->t_start_us,
        /*.t_end_ms    =*/ 1.00 * ggml_time_ms(),
        /*.t_load_ms   =*/ 1e-3 * ctx->t_load_us,
        /*.t_sample_ms =*/ 1e-3 * ctx->t_sample_us,
        /*.t_p_eval_ms =*/ 1e-3 * ctx->t_p_eval_us,
        /*.t_eval_ms   =*/ 1e-3 * ctx->t_eval_us,

        /*.n_sample =*/ std::max(1, ctx->n_sample),
        /*.n_p_eval =*/ std::max(1, ctx->n_p_eval),
        /*.n_eval   =*/ std::max(1, ctx->n_eval),
    };

    return result;
}

void llama_print_timings(struct llama_context * ctx) {
    const llama_timings timings = llama_get_timings(ctx);

    fprintf(stderr, "\n");
    fprintf(stderr, "%s:        load time = %8.2f ms\n", __func__, timings.t_load_ms);
    fprintf(stderr, "%s:      sample time = %8.2f ms / %5d runs   (%8.2f ms per token, %8.2f tokens per second)\n",
            __func__, timings.t_sample_ms, timings.n_sample, timings.t_sample_ms / timings.n_sample, 1e3 / timings.t_sample_ms * timings.n_sample);
    fprintf(stderr, "%s: prompt eval time = %8.2f ms / %5d tokens (%8.2f ms per token, %8.2f tokens per second)\n",
            __func__, timings.t_p_eval_ms, timings.n_p_eval, timings.t_p_eval_ms / timings.n_p_eval, 1e3 / timings.t_p_eval_ms * timings.n_p_eval);
    fprintf(stderr, "%s:        eval time = %8.2f ms / %5d runs   (%8.2f ms per token, %8.2f tokens per second)\n",
            __func__, timings.t_eval_ms, timings.n_eval, timings.t_eval_ms / timings.n_eval, 1e3 / timings.t_eval_ms * timings.n_eval);
    fprintf(stderr, "%s:       total time = %8.2f ms\n", __func__, (timings.t_end_ms - timings.t_start_ms));
}

void llama_reset_timings(struct llama_context * ctx) {
    ctx->t_start_us = ggml_time_us();
    ctx->t_sample_us = ctx->n_sample = 0;
    ctx->t_eval_us   = ctx->n_eval   = 0;
    ctx->t_p_eval_us = ctx->n_p_eval = 0;
}

const char * llama_print_system_info(void) {
    static std::string s;

    s  = "";
    s += "AVX = "         + std::to_string(ggml_cpu_has_avx())         + " | ";
    s += "AVX2 = "        + std::to_string(ggml_cpu_has_avx2())        + " | ";
    s += "AVX512 = "      + std::to_string(ggml_cpu_has_avx512())      + " | ";
    s += "AVX512_VBMI = " + std::to_string(ggml_cpu_has_avx512_vbmi()) + " | ";
    s += "AVX512_VNNI = " + std::to_string(ggml_cpu_has_avx512_vnni()) + " | ";
    s += "FMA = "         + std::to_string(ggml_cpu_has_fma())         + " | ";
    s += "NEON = "        + std::to_string(ggml_cpu_has_neon())        + " | ";
    s += "ARM_FMA = "     + std::to_string(ggml_cpu_has_arm_fma())     + " | ";
    s += "F16C = "        + std::to_string(ggml_cpu_has_f16c())        + " | ";
    s += "FP16_VA = "     + std::to_string(ggml_cpu_has_fp16_va())     + " | ";
    s += "WASM_SIMD = "   + std::to_string(ggml_cpu_has_wasm_simd())   + " | ";
    s += "BLAS = "        + std::to_string(ggml_cpu_has_blas())        + " | ";
    s += "SSE3 = "        + std::to_string(ggml_cpu_has_sse3())        + " | ";
    s += "VSX = "         + std::to_string(ggml_cpu_has_vsx())         + " | ";

    return s.c_str();
}

// For internal test use
const std::vector<std::pair<std::string, struct ggml_tensor *>>& llama_internal_get_tensor_map(struct llama_context * ctx) {
    return ctx->model.tensors_by_name;
}<|MERGE_RESOLUTION|>--- conflicted
+++ resolved
@@ -225,23 +225,17 @@
     llama_vocab vocab;
 
     // backends
-<<<<<<< HEAD
-    // TODO: change to pointers
-    ggml_backend   backend_cpu;
-    ggml_buffer    buf_cpu;
-=======
     ggml_backend * backend_cpu = NULL;
-    ggml_buffer *  buf_cpu = NULL;
->>>>>>> 295f8565
+    ggml_buffer  *  buf_cpu = NULL;
     ggml_context * ctx_cpu = NULL;
 #ifdef GGML_USE_CUDA
     ggml_backend * backend_cuda = NULL;
-    ggml_buffer *  buf_cuda = NULL;
+    ggml_buffer  * buf_cuda = NULL;
     ggml_context * ctx_cuda = NULL;
 #endif
 #ifdef GGML_USE_METAL
-    ggml_backend   backend_metal;
-    ggml_buffer    buf_metal;
+    ggml_backend * backend_metal;
+    ggml_buffer  * buf_metal;
     ggml_context * ctx_metal = NULL;
 #endif
 
@@ -264,7 +258,7 @@
 #ifdef GGML_USE_METAL
         if (ctx_metal) {
             ggml_free(ctx_metal);
-            ggml_backend_free_buffer(&buf_metal);
+            ggml_buffer_free(buf_metal);
         }
 #endif
     }
@@ -303,17 +297,13 @@
     std::vector<float> embedding;
 
     // memory buffers used to evaluate the model
-<<<<<<< HEAD
-    ggml_buffer buf_compute_cpu = {};
-
-=======
     ggml_buffer * buf_compute_cpu;
->>>>>>> 295f8565
+
 #ifdef GGML_USE_CUDA
     ggml_buffer * buf_compute_cuda;
 #endif
 #ifdef GGML_USE_METAL
-    ggml_buffer buf_compute_metal = {};
+    ggml_buffer * buf_compute_metal;
 #endif
 
     // input tensors
@@ -667,11 +657,7 @@
             }
             LLAMA_ASSERT(lt.ggml_tensor); // unused tensors should have been caught by load_data already
 
-<<<<<<< HEAD
             const bool is_ram_shared = lt.ggml_tensor->backend->is_ram_shared;
-=======
-            bool is_cpu = lt.ggml_tensor->backend == model->backend_cpu;
->>>>>>> 295f8565
 
             // select buffer to load data into
             if (!use_mmap) {
@@ -993,14 +979,10 @@
     const uint32_t n_layer = hparams.n_layer;
 
     model.backend_cpu = ggml_backend_cpu_init();
-<<<<<<< HEAD
-
-    ggml_backend * backend_cpu = &model.backend_cpu;
-    ggml_backend * backend_gpu = &model.backend_cpu; // hack until we have a proper backend selection
-
-=======
+
+    ggml_backend * backend_cpu = model.backend_cpu;
     ggml_backend * backend_gpu = model.backend_cpu; // hack until we have a proper backend selection
->>>>>>> 295f8565
+
 #ifdef GGML_USE_CUDA
     if (n_gpu_layers > 0) {
         model.backend_cuda = ggml_backend_cuda_init();
@@ -1010,13 +992,12 @@
 #ifdef GGML_USE_METAL
     if (n_gpu_layers > 0) {
         model.backend_metal = ggml_backend_metal_init(backend_cpu);
-        backend_gpu = &model.backend_metal;
+        backend_gpu = model.backend_metal;
     }
 #endif
 
     // assign splits to the backends
     const int i_gpu_start = std::max(0, (int)n_layer - n_gpu_layers);
-<<<<<<< HEAD
 
     model.backend_inp = n_gpu_layers > (int)n_layer ? backend_gpu : backend_cpu;
     model.backend_out = n_gpu_layers > 0            ? backend_gpu : backend_cpu;
@@ -1024,13 +1005,6 @@
     model.backend_layers.resize(n_layer);
     std::fill(model.backend_layers.begin(),               model.backend_layers.begin() + i_gpu_start, backend_cpu);
     std::fill(model.backend_layers.begin() + i_gpu_start, model.backend_layers.end(),                 backend_gpu);
-=======
-    model.backend_inp = n_gpu_layers > (int)n_layer ? backend_gpu : model.backend_cpu;
-    model.backend_out = n_gpu_layers > 0 ? backend_gpu : model.backend_cpu;
-    model.backend_layers.resize(n_layer);
-    std::fill(model.backend_layers.begin(), model.backend_layers.begin() + i_gpu_start, model.backend_cpu);
-    std::fill(model.backend_layers.begin() + i_gpu_start, model.backend_layers.end(), backend_gpu);
->>>>>>> 295f8565
 
     // calculate the size of each context
     std::unordered_map<struct ggml_backend *, size_t> ctx_sizes;
@@ -1057,45 +1031,27 @@
     // TODO: generalize support for mmap
     size_t mmap_size = 0;
     if (ml->use_mmap) {
-<<<<<<< HEAD
         for (auto & it : ctx_sizes) {
             if (it.first->is_ram_shared) {
                 mmap_size += it.second;
                 ctx_sizes[it.first] = 0;
             }
         }
-=======
-        mmap_size = ctx_sizes[model.backend_cpu];
-        ctx_sizes[model.backend_cpu] = 0;
->>>>>>> 295f8565
     }
 
     fprintf(stderr, "%s: ggml ctx sizes:\n", __func__);
     for (const auto & it : ctx_sizes) {
-<<<<<<< HEAD
         fprintf(stderr, "%8s = %7.2f MB\n", ggml_backend_name(it.first), it.second / 1024.0 / 1024.0);
     }
     if (mmap_size > 0) {
         fprintf(stderr, "%8s = %7.2f MB\n", "mmap", mmap_size / 1024.0 / 1024.0);
-=======
-        fprintf(stderr, "%8s = %7.2f MB", ggml_backend_name(it.first), it.second / 1024.0 / 1024.0);
-        if (it.first == model.backend_cpu && ml->use_mmap) {
-            fprintf(stderr, " + %7.2f MB (mmap)", mmap_size / 1024.0 / 1024.0);
-        }
-        fprintf(stderr, "\n");
->>>>>>> 295f8565
     }
 
     // create the buffers and contexts
     {
         size_t cpu_num_tensors = ml->tensors_map.tensors.size();
-<<<<<<< HEAD
         size_t ctx_size = ctx_sizes[backend_cpu];
-        model.buf_cpu = ggml_backend_alloc_buffer(backend_cpu, ctx_size, cpu_num_tensors);
-=======
-        size_t ctx_size = ctx_sizes[model.backend_cpu];
         model.buf_cpu = ggml_buffer_alloc(model.backend_cpu, ctx_size, cpu_num_tensors);
->>>>>>> 295f8565
         struct ggml_init_params params = ggml_init_params_default();
         params.buffer = model.buf_cpu;
         params.no_alloc = ml->use_mmap;
@@ -1126,13 +1082,13 @@
 #ifdef GGML_USE_METAL
     if (n_gpu_layers > 0) {
         // the metal context is actually a CPU context because we have unified memory
-        const size_t ctx_size  = ctx_sizes[&model.backend_metal];
+        const size_t ctx_size  = ctx_sizes[model.backend_metal];
         const size_t n_tensors = ml->tensors_map.tensors.size();
 
-        model.buf_metal = ggml_backend_alloc_buffer(&model.backend_metal, ctx_size, n_tensors);
+        model.buf_metal = ggml_buffer_alloc(model.backend_metal, ctx_size, n_tensors);
 
         struct ggml_init_params params = ggml_init_params_default();
-        params.buffer   = &model.buf_metal;
+        params.buffer   = model.buf_metal;
         params.no_alloc = ml->use_mmap;
 
         model.ctx_metal = ggml_init(params);
@@ -1145,16 +1101,9 @@
 #endif
 
     // TODO: clean this
-<<<<<<< HEAD
     ggml_context * ctx_input  = (model.backend_inp == backend_gpu) ? ctx_gpu : model.ctx_cpu;
     ggml_context * ctx_output = (model.backend_out == backend_gpu) ? ctx_gpu : model.ctx_cpu;
 
-=======
-    ggml_context * ctx_input = model.ctx_cpu;
-    if (model.backend_inp == backend_gpu) ctx_input = ctx_gpu;
-    ggml_context * ctx_output = model.ctx_cpu;
-    if (model.backend_out == backend_gpu) ctx_output = ctx_gpu;
->>>>>>> 295f8565
     std::vector<ggml_context *> ctx_layers(n_layer, model.ctx_cpu);
     for (uint32_t i = 0; i < n_layer; ++i) {
         if (model.backend_layers[i] == backend_gpu) {
@@ -1306,12 +1255,8 @@
     // initialize contexts for every backend
 
     struct ggml_context * ctx_cpu = nullptr;
-<<<<<<< HEAD
-
-    if (lctx.buf_compute_cpu.mem_size > 0) {
-=======
+
     if (lctx.buf_compute_cpu != nullptr) {
->>>>>>> 295f8565
         struct ggml_init_params params = ggml_init_params_default();
         params.buffer = lctx.buf_compute_cpu;
         params.compute_type = compute_type;
@@ -1320,12 +1265,8 @@
 
 #ifdef GGML_USE_CUDA
     struct ggml_context * ctx_cuda = nullptr;
-<<<<<<< HEAD
-
-    if (lctx.buf_compute_cuda.mem_size > 0) {
-=======
+
     if (lctx.buf_compute_cuda != nullptr) {
->>>>>>> 295f8565
         struct ggml_init_params params = ggml_init_params_default();
         params.buffer = lctx.buf_compute_cuda;
         params.compute_type = compute_type;
@@ -1336,9 +1277,9 @@
 #ifdef GGML_USE_METAL
     struct ggml_context * ctx_metal = nullptr;
 
-    if (lctx.buf_compute_metal.mem_size > 0) {
+    if (lctx.buf_compute_metal != nullptr) {
         struct ggml_init_params params = ggml_init_params_default();
-        params.buffer = &lctx.buf_compute_metal;
+        params.buffer = lctx.buf_compute_metal;
         params.compute_type = compute_type;
         ctx_metal = ggml_init(params);
     }
@@ -1350,52 +1291,36 @@
     struct ggml_context * ctx_kv     = nullptr;
     struct ggml_context * ctx_ls[80] = {nullptr};
 
-<<<<<<< HEAD
-    if (lctx.model.backend_inp == &lctx.model.backend_cpu) ctx_i = ctx_cpu;
-    if (lctx.model.backend_out == &lctx.model.backend_cpu) ctx_o = ctx_cpu;
-
-#ifdef GGML_USE_CUDA
-    if (lctx.model.backend_inp == &lctx.model.backend_cuda) ctx_i = ctx_cuda;
-    if (lctx.model.backend_out == &lctx.model.backend_cuda) ctx_o = ctx_cuda;
-=======
     if (lctx.model.backend_inp == lctx.model.backend_cpu) ctx_i = ctx_cpu;
     if (lctx.model.backend_out == lctx.model.backend_cpu) ctx_o = ctx_cpu;
+
 #ifdef GGML_USE_CUDA
     if (lctx.model.backend_inp == lctx.model.backend_cuda) ctx_i = ctx_cuda;
     if (lctx.model.backend_out == lctx.model.backend_cuda) ctx_o = ctx_cuda;
->>>>>>> 295f8565
 #endif
 #ifdef GGML_USE_METAL
-    if (lctx.model.backend_inp == &lctx.model.backend_metal) ctx_i = ctx_metal;
-    if (lctx.model.backend_out == &lctx.model.backend_metal) ctx_o = ctx_metal;
+    if (lctx.model.backend_inp == lctx.model.backend_metal) ctx_i = ctx_metal;
+    if (lctx.model.backend_out == lctx.model.backend_metal) ctx_o = ctx_metal;
 #endif
 
     for (int il = 0; il < n_layer; il++) {
-<<<<<<< HEAD
-        if (lctx.model.backend_layers[il] == &lctx.model.backend_cpu) ctx_ls[il] = ctx_cpu;
-
-=======
         if (lctx.model.backend_layers[il] == lctx.model.backend_cpu) ctx_ls[il] = ctx_cpu;
->>>>>>> 295f8565
+
 #ifdef GGML_USE_CUDA
         if (lctx.model.backend_layers[il] == lctx.model.backend_cuda) ctx_ls[il] = ctx_cuda;
 #endif
 #ifdef GGML_USE_METAL
-        if (lctx.model.backend_layers[il] == &lctx.model.backend_metal) ctx_ls[il] = ctx_metal;
-#endif
-    }
-<<<<<<< HEAD
-
-    if (lctx.backend_kv == &lctx.model.backend_cpu) ctx_kv = ctx_cpu;
-
-=======
+        if (lctx.model.backend_layers[il] == lctx.model.backend_metal) ctx_ls[il] = ctx_metal;
+#endif
+    }
+
     if (lctx.backend_kv == lctx.model.backend_cpu) ctx_kv = ctx_cpu;
->>>>>>> 295f8565
+
 #ifdef GGML_USE_CUDA
     if (lctx.backend_kv == lctx.model.backend_cuda) ctx_kv = ctx_cuda;
 #endif
 #ifdef GGML_USE_METAL
-    if (lctx.backend_kv == &lctx.model.backend_metal) ctx_kv = ctx_metal;
+    if (lctx.backend_kv == lctx.model.backend_metal) ctx_kv = ctx_metal;
 #endif
 
     struct ggml_tensor * inpL;
@@ -2818,14 +2743,10 @@
         }
 
         // TODO: size the buffers more accurately - depends on improved memory management
-<<<<<<< HEAD
-        ctx->buf_compute_cpu = ggml_backend_alloc_buffer(&model->backend_cpu, MEM_REQ_EVAL().at(ctx->model.type), 2048);
-
-=======
         ctx->buf_compute_cpu = ggml_buffer_alloc(model->backend_cpu, MEM_REQ_EVAL().at(ctx->model.type), 2048);
+
         // TODO: pinned memory for faster host-device transfers
         //ggml_cuda_host_register(*(void**)ctx->buf_compute_cpu.backend_buffer, MEM_REQ_EVAL().at(ctx->model.type) + 128*2048);
->>>>>>> 295f8565
 #ifdef GGML_USE_CUDA
         if (params.n_gpu_layers > 0) {
             ctx->buf_compute_cuda = ggml_buffer_alloc(model->backend_cuda, MEM_REQ_EVAL().at(ctx->model.type), 2048);
@@ -2833,7 +2754,7 @@
 #endif
 #ifdef GGML_USE_METAL
         if (params.n_gpu_layers > 0) {
-            ctx->buf_compute_metal = ggml_backend_alloc_buffer(&model->backend_metal, MEM_REQ_EVAL().at(ctx->model.type), 2048);
+            ctx->buf_compute_metal = ggml_buffer_alloc(model->backend_metal, MEM_REQ_EVAL().at(ctx->model.type), 2048);
         }
 #endif
 
@@ -2844,11 +2765,7 @@
             buf_input_size += hparams.n_ctx * ggml_type_size(GGML_TYPE_F32); // input tokens
             // TODO: input embeddings should be optional to save memory
             buf_input_size += hparams.n_embd * hparams.n_ctx * ggml_type_size(GGML_TYPE_F32); // input embeddings
-<<<<<<< HEAD
-            ctx->buf_input = ggml_backend_alloc_buffer(model->backend_inp, buf_input_size, 2);
-=======
             ctx->buf_input = ggml_buffer_alloc(model->backend_inp, buf_input_size, 2);
->>>>>>> 295f8565
 
             struct ggml_init_params ggml_params = ggml_init_params_default();
             ggml_params.buffer = ctx->buf_input;
@@ -2872,11 +2789,7 @@
             if (params.embedding) {
                 buf_output_size += hparams.n_embd * ggml_type_size(GGML_TYPE_F32);
             }
-<<<<<<< HEAD
-            ctx->buf_output = ggml_backend_alloc_buffer(model->backend_out, buf_output_size, 2);
-=======
             ctx->buf_output = ggml_buffer_alloc(model->backend_out, buf_output_size, 2);
->>>>>>> 295f8565
 
             struct ggml_init_params ggml_params = ggml_init_params_default();
             ggml_params.buffer = ctx->buf_output;
