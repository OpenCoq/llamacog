--- conflicted
+++ resolved
@@ -189,12 +189,9 @@
     GGML_METAL_KERNEL_TYPE_NORM,
     GGML_METAL_KERNEL_TYPE_SSM_CONV_F32,
     GGML_METAL_KERNEL_TYPE_SSM_SCAN_F32,
-<<<<<<< HEAD
     GGML_METAL_KERNEL_TYPE_SSM_SCAN_F32_GROUP,
-=======
     GGML_METAL_KERNEL_TYPE_RWKV_WKV6_F32,
     GGML_METAL_KERNEL_TYPE_RWKV_WKV7_F32,
->>>>>>> b1dd4d08
     GGML_METAL_KERNEL_TYPE_MUL_MV_F32_F32,
     GGML_METAL_KERNEL_TYPE_MUL_MV_F16_F32,
     GGML_METAL_KERNEL_TYPE_MUL_MV_F16_F32_1ROW,
@@ -1069,313 +1066,6 @@
 
         // simd_sum and simd_max requires MTLGPUFamilyApple7
 
-<<<<<<< HEAD
-        GGML_METAL_ADD_KERNEL(GGML_METAL_KERNEL_TYPE_ADD,                           add,                            true);
-        GGML_METAL_ADD_KERNEL(GGML_METAL_KERNEL_TYPE_ADD_ROW,                       add_row,                        true);
-        GGML_METAL_ADD_KERNEL(GGML_METAL_KERNEL_TYPE_SUB,                           sub,                            true);
-        GGML_METAL_ADD_KERNEL(GGML_METAL_KERNEL_TYPE_SUB_ROW,                       sub_row,                        true);
-        GGML_METAL_ADD_KERNEL(GGML_METAL_KERNEL_TYPE_MUL,                           mul,                            true);
-        GGML_METAL_ADD_KERNEL(GGML_METAL_KERNEL_TYPE_MUL_ROW,                       mul_row,                        true);
-        GGML_METAL_ADD_KERNEL(GGML_METAL_KERNEL_TYPE_DIV,                           div,                            true);
-        GGML_METAL_ADD_KERNEL(GGML_METAL_KERNEL_TYPE_DIV_ROW,                       div_row,                        true);
-        GGML_METAL_ADD_KERNEL(GGML_METAL_KERNEL_TYPE_REPEAT_F32,                    repeat_f32,                     true);
-        GGML_METAL_ADD_KERNEL(GGML_METAL_KERNEL_TYPE_REPEAT_F16,                    repeat_f16,                     true);
-        GGML_METAL_ADD_KERNEL(GGML_METAL_KERNEL_TYPE_REPEAT_I32,                    repeat_i32,                     true);
-        GGML_METAL_ADD_KERNEL(GGML_METAL_KERNEL_TYPE_REPEAT_I16,                    repeat_i16,                     true);
-        GGML_METAL_ADD_KERNEL(GGML_METAL_KERNEL_TYPE_SCALE,                         scale,                          true);
-        GGML_METAL_ADD_KERNEL(GGML_METAL_KERNEL_TYPE_SCALE_4,                       scale_4,                        true);
-        GGML_METAL_ADD_KERNEL(GGML_METAL_KERNEL_TYPE_CLAMP,                         clamp,                          true);
-        GGML_METAL_ADD_KERNEL(GGML_METAL_KERNEL_TYPE_TANH,                          tanh,                           true);
-        GGML_METAL_ADD_KERNEL(GGML_METAL_KERNEL_TYPE_RELU,                          relu,                           true);
-        GGML_METAL_ADD_KERNEL(GGML_METAL_KERNEL_TYPE_SIGMOID,                       sigmoid,                        true);
-        GGML_METAL_ADD_KERNEL(GGML_METAL_KERNEL_TYPE_GELU,                          gelu,                           true);
-        GGML_METAL_ADD_KERNEL(GGML_METAL_KERNEL_TYPE_GELU_4,                        gelu_4,                         true);
-        GGML_METAL_ADD_KERNEL(GGML_METAL_KERNEL_TYPE_GELU_QUICK,                    gelu_quick,                     true);
-        GGML_METAL_ADD_KERNEL(GGML_METAL_KERNEL_TYPE_GELU_QUICK_4,                  gelu_quick_4,                   true);
-        GGML_METAL_ADD_KERNEL(GGML_METAL_KERNEL_TYPE_SILU,                          silu,                           true);
-        GGML_METAL_ADD_KERNEL(GGML_METAL_KERNEL_TYPE_SILU_4,                        silu_4,                         true);
-        GGML_METAL_ADD_KERNEL(GGML_METAL_KERNEL_TYPE_ELU,                           elu,                            true);
-        GGML_METAL_ADD_KERNEL(GGML_METAL_KERNEL_TYPE_SOFT_MAX_F16,                  soft_max_f16,                   has_simdgroup_reduction);
-        GGML_METAL_ADD_KERNEL(GGML_METAL_KERNEL_TYPE_SOFT_MAX_F16_4,                soft_max_f16_4,                 has_simdgroup_reduction);
-        GGML_METAL_ADD_KERNEL(GGML_METAL_KERNEL_TYPE_SOFT_MAX_F32,                  soft_max_f32,                   has_simdgroup_reduction);
-        GGML_METAL_ADD_KERNEL(GGML_METAL_KERNEL_TYPE_SOFT_MAX_F32_4,                soft_max_f32_4,                 has_simdgroup_reduction);
-        GGML_METAL_ADD_KERNEL(GGML_METAL_KERNEL_TYPE_DIAG_MASK_INF,                 diag_mask_inf,                  true);
-        GGML_METAL_ADD_KERNEL(GGML_METAL_KERNEL_TYPE_DIAG_MASK_INF_8,               diag_mask_inf_8,                true);
-        GGML_METAL_ADD_KERNEL(GGML_METAL_KERNEL_TYPE_GET_ROWS_F32,                  get_rows_f32,                   true);
-        GGML_METAL_ADD_KERNEL(GGML_METAL_KERNEL_TYPE_GET_ROWS_F16,                  get_rows_f16,                   true);
-        GGML_METAL_ADD_KERNEL(GGML_METAL_KERNEL_TYPE_GET_ROWS_BF16,                 get_rows_bf16,                  use_bfloat);
-        GGML_METAL_ADD_KERNEL(GGML_METAL_KERNEL_TYPE_GET_ROWS_Q4_0,                 get_rows_q4_0,                  true);
-        GGML_METAL_ADD_KERNEL(GGML_METAL_KERNEL_TYPE_GET_ROWS_Q4_1,                 get_rows_q4_1,                  true);
-        GGML_METAL_ADD_KERNEL(GGML_METAL_KERNEL_TYPE_GET_ROWS_Q5_0,                 get_rows_q5_0,                  true);
-        GGML_METAL_ADD_KERNEL(GGML_METAL_KERNEL_TYPE_GET_ROWS_Q5_1,                 get_rows_q5_1,                  true);
-        GGML_METAL_ADD_KERNEL(GGML_METAL_KERNEL_TYPE_GET_ROWS_Q8_0,                 get_rows_q8_0,                  true);
-        GGML_METAL_ADD_KERNEL(GGML_METAL_KERNEL_TYPE_GET_ROWS_Q2_K,                 get_rows_q2_K,                  true);
-        GGML_METAL_ADD_KERNEL(GGML_METAL_KERNEL_TYPE_GET_ROWS_Q3_K,                 get_rows_q3_K,                  true);
-        GGML_METAL_ADD_KERNEL(GGML_METAL_KERNEL_TYPE_GET_ROWS_Q4_K,                 get_rows_q4_K,                  true);
-        GGML_METAL_ADD_KERNEL(GGML_METAL_KERNEL_TYPE_GET_ROWS_Q5_K,                 get_rows_q5_K,                  true);
-        GGML_METAL_ADD_KERNEL(GGML_METAL_KERNEL_TYPE_GET_ROWS_Q6_K,                 get_rows_q6_K,                  true);
-        GGML_METAL_ADD_KERNEL(GGML_METAL_KERNEL_TYPE_GET_ROWS_IQ2_XXS,              get_rows_iq2_xxs,               true);
-        GGML_METAL_ADD_KERNEL(GGML_METAL_KERNEL_TYPE_GET_ROWS_IQ2_XS,               get_rows_iq2_xs,                true);
-        GGML_METAL_ADD_KERNEL(GGML_METAL_KERNEL_TYPE_GET_ROWS_IQ3_XXS,              get_rows_iq3_xxs,               true);
-        GGML_METAL_ADD_KERNEL(GGML_METAL_KERNEL_TYPE_GET_ROWS_IQ3_S,                get_rows_iq3_s,                 true);
-        GGML_METAL_ADD_KERNEL(GGML_METAL_KERNEL_TYPE_GET_ROWS_IQ2_S,                get_rows_iq2_s,                 true);
-        GGML_METAL_ADD_KERNEL(GGML_METAL_KERNEL_TYPE_GET_ROWS_IQ1_S,                get_rows_iq1_s,                 true);
-        GGML_METAL_ADD_KERNEL(GGML_METAL_KERNEL_TYPE_GET_ROWS_IQ1_M,                get_rows_iq1_m,                 true);
-        GGML_METAL_ADD_KERNEL(GGML_METAL_KERNEL_TYPE_GET_ROWS_IQ4_NL,               get_rows_iq4_nl,                true);
-        GGML_METAL_ADD_KERNEL(GGML_METAL_KERNEL_TYPE_GET_ROWS_IQ4_XS,               get_rows_iq4_xs,                true);
-        GGML_METAL_ADD_KERNEL(GGML_METAL_KERNEL_TYPE_GET_ROWS_I32,                  get_rows_i32,                   true);
-        GGML_METAL_ADD_KERNEL(GGML_METAL_KERNEL_TYPE_RMS_NORM,                      rms_norm,                       has_simdgroup_reduction);
-        GGML_METAL_ADD_KERNEL(GGML_METAL_KERNEL_TYPE_GROUP_NORM,                    group_norm,                     has_simdgroup_reduction);
-        GGML_METAL_ADD_KERNEL(GGML_METAL_KERNEL_TYPE_NORM,                          norm,                           true);
-        GGML_METAL_ADD_KERNEL(GGML_METAL_KERNEL_TYPE_SSM_CONV_F32,                  ssm_conv_f32,                   true);
-        GGML_METAL_ADD_KERNEL(GGML_METAL_KERNEL_TYPE_SSM_SCAN_F32,                  ssm_scan_f32,                   true);
-        GGML_METAL_ADD_KERNEL(GGML_METAL_KERNEL_TYPE_SSM_SCAN_F32_GROUP,            ssm_scan_f32_group,             true);
-        GGML_METAL_ADD_KERNEL(GGML_METAL_KERNEL_TYPE_MUL_MV_F32_F32,                mul_mv_f32_f32,                 has_simdgroup_reduction);
-        GGML_METAL_ADD_KERNEL(GGML_METAL_KERNEL_TYPE_MUL_MV_BF16_F32,               mul_mv_bf16_f32,                has_simdgroup_reduction && use_bfloat);
-        GGML_METAL_ADD_KERNEL(GGML_METAL_KERNEL_TYPE_MUL_MV_BF16_F32_1ROW,          mul_mv_bf16_f32_1row,           has_simdgroup_reduction && use_bfloat);
-        GGML_METAL_ADD_KERNEL(GGML_METAL_KERNEL_TYPE_MUL_MV_BF16_F32_L4,            mul_mv_bf16_f32_l4,             has_simdgroup_reduction && use_bfloat);
-        GGML_METAL_ADD_KERNEL(GGML_METAL_KERNEL_TYPE_MUL_MV_BF16_BF16,              mul_mv_bf16_bf16,               has_simdgroup_reduction && use_bfloat);
-        GGML_METAL_ADD_KERNEL(GGML_METAL_KERNEL_TYPE_MUL_MV_F16_F32,                mul_mv_f16_f32,                 has_simdgroup_reduction);
-        GGML_METAL_ADD_KERNEL(GGML_METAL_KERNEL_TYPE_MUL_MV_F16_F32_1ROW,           mul_mv_f16_f32_1row,            has_simdgroup_reduction);
-        GGML_METAL_ADD_KERNEL(GGML_METAL_KERNEL_TYPE_MUL_MV_F16_F32_L4,             mul_mv_f16_f32_l4,              has_simdgroup_reduction);
-        GGML_METAL_ADD_KERNEL(GGML_METAL_KERNEL_TYPE_MUL_MV_F16_F16,                mul_mv_f16_f16,                 has_simdgroup_reduction);
-        GGML_METAL_ADD_KERNEL(GGML_METAL_KERNEL_TYPE_MUL_MV_Q4_0_F32,               mul_mv_q4_0_f32,                has_simdgroup_reduction);
-        GGML_METAL_ADD_KERNEL(GGML_METAL_KERNEL_TYPE_MUL_MV_Q4_1_F32,               mul_mv_q4_1_f32,                has_simdgroup_reduction);
-        GGML_METAL_ADD_KERNEL(GGML_METAL_KERNEL_TYPE_MUL_MV_Q5_0_F32,               mul_mv_q5_0_f32,                has_simdgroup_reduction);
-        GGML_METAL_ADD_KERNEL(GGML_METAL_KERNEL_TYPE_MUL_MV_Q5_1_F32,               mul_mv_q5_1_f32,                has_simdgroup_reduction);
-        GGML_METAL_ADD_KERNEL(GGML_METAL_KERNEL_TYPE_MUL_MV_Q8_0_F32,               mul_mv_q8_0_f32,                has_simdgroup_reduction);
-        GGML_METAL_ADD_KERNEL(GGML_METAL_KERNEL_TYPE_MUL_MV_EXT_F16_F32_R1_2,       mul_mv_ext_f16_f32_r1_2,        has_simdgroup_reduction);
-        GGML_METAL_ADD_KERNEL(GGML_METAL_KERNEL_TYPE_MUL_MV_EXT_F16_F32_R1_3,       mul_mv_ext_f16_f32_r1_3,        has_simdgroup_reduction);
-        GGML_METAL_ADD_KERNEL(GGML_METAL_KERNEL_TYPE_MUL_MV_EXT_F16_F32_R1_4,       mul_mv_ext_f16_f32_r1_4,        has_simdgroup_reduction);
-        GGML_METAL_ADD_KERNEL(GGML_METAL_KERNEL_TYPE_MUL_MV_EXT_F16_F32_R1_5,       mul_mv_ext_f16_f32_r1_5,        has_simdgroup_reduction);
-        GGML_METAL_ADD_KERNEL(GGML_METAL_KERNEL_TYPE_MUL_MV_EXT_Q4_0_F32_R1_2,      mul_mv_ext_q4_0_f32_r1_2,       has_simdgroup_reduction);
-        GGML_METAL_ADD_KERNEL(GGML_METAL_KERNEL_TYPE_MUL_MV_EXT_Q4_0_F32_R1_3,      mul_mv_ext_q4_0_f32_r1_3,       has_simdgroup_reduction);
-        GGML_METAL_ADD_KERNEL(GGML_METAL_KERNEL_TYPE_MUL_MV_EXT_Q4_0_F32_R1_4,      mul_mv_ext_q4_0_f32_r1_4,       has_simdgroup_reduction);
-        GGML_METAL_ADD_KERNEL(GGML_METAL_KERNEL_TYPE_MUL_MV_EXT_Q4_0_F32_R1_5,      mul_mv_ext_q4_0_f32_r1_5,       has_simdgroup_reduction);
-        GGML_METAL_ADD_KERNEL(GGML_METAL_KERNEL_TYPE_MUL_MV_EXT_Q4_1_F32_R1_2,      mul_mv_ext_q4_1_f32_r1_2,       has_simdgroup_reduction);
-        GGML_METAL_ADD_KERNEL(GGML_METAL_KERNEL_TYPE_MUL_MV_EXT_Q4_1_F32_R1_3,      mul_mv_ext_q4_1_f32_r1_3,       has_simdgroup_reduction);
-        GGML_METAL_ADD_KERNEL(GGML_METAL_KERNEL_TYPE_MUL_MV_EXT_Q4_1_F32_R1_4,      mul_mv_ext_q4_1_f32_r1_4,       has_simdgroup_reduction);
-        GGML_METAL_ADD_KERNEL(GGML_METAL_KERNEL_TYPE_MUL_MV_EXT_Q4_1_F32_R1_5,      mul_mv_ext_q4_1_f32_r1_5,       has_simdgroup_reduction);
-        GGML_METAL_ADD_KERNEL(GGML_METAL_KERNEL_TYPE_MUL_MV_EXT_Q5_0_F32_R1_2,      mul_mv_ext_q5_0_f32_r1_2,       has_simdgroup_reduction);
-        GGML_METAL_ADD_KERNEL(GGML_METAL_KERNEL_TYPE_MUL_MV_EXT_Q5_0_F32_R1_3,      mul_mv_ext_q5_0_f32_r1_3,       has_simdgroup_reduction);
-        GGML_METAL_ADD_KERNEL(GGML_METAL_KERNEL_TYPE_MUL_MV_EXT_Q5_0_F32_R1_4,      mul_mv_ext_q5_0_f32_r1_4,       has_simdgroup_reduction);
-        GGML_METAL_ADD_KERNEL(GGML_METAL_KERNEL_TYPE_MUL_MV_EXT_Q5_0_F32_R1_5,      mul_mv_ext_q5_0_f32_r1_5,       has_simdgroup_reduction);
-        GGML_METAL_ADD_KERNEL(GGML_METAL_KERNEL_TYPE_MUL_MV_EXT_Q5_1_F32_R1_2,      mul_mv_ext_q5_1_f32_r1_2,       has_simdgroup_reduction);
-        GGML_METAL_ADD_KERNEL(GGML_METAL_KERNEL_TYPE_MUL_MV_EXT_Q5_1_F32_R1_3,      mul_mv_ext_q5_1_f32_r1_3,       has_simdgroup_reduction);
-        GGML_METAL_ADD_KERNEL(GGML_METAL_KERNEL_TYPE_MUL_MV_EXT_Q5_1_F32_R1_4,      mul_mv_ext_q5_1_f32_r1_4,       has_simdgroup_reduction);
-        GGML_METAL_ADD_KERNEL(GGML_METAL_KERNEL_TYPE_MUL_MV_EXT_Q5_1_F32_R1_5,      mul_mv_ext_q5_1_f32_r1_5,       has_simdgroup_reduction);
-        GGML_METAL_ADD_KERNEL(GGML_METAL_KERNEL_TYPE_MUL_MV_EXT_Q8_0_F32_R1_2,      mul_mv_ext_q8_0_f32_r1_2,       has_simdgroup_reduction);
-        GGML_METAL_ADD_KERNEL(GGML_METAL_KERNEL_TYPE_MUL_MV_EXT_Q8_0_F32_R1_3,      mul_mv_ext_q8_0_f32_r1_3,       has_simdgroup_reduction);
-        GGML_METAL_ADD_KERNEL(GGML_METAL_KERNEL_TYPE_MUL_MV_EXT_Q8_0_F32_R1_4,      mul_mv_ext_q8_0_f32_r1_4,       has_simdgroup_reduction);
-        GGML_METAL_ADD_KERNEL(GGML_METAL_KERNEL_TYPE_MUL_MV_EXT_Q8_0_F32_R1_5,      mul_mv_ext_q8_0_f32_r1_5,       has_simdgroup_reduction);
-        GGML_METAL_ADD_KERNEL(GGML_METAL_KERNEL_TYPE_MUL_MV_EXT_Q4_K_F32_R1_2,      mul_mv_ext_q4_K_f32_r1_2,       has_simdgroup_reduction);
-        GGML_METAL_ADD_KERNEL(GGML_METAL_KERNEL_TYPE_MUL_MV_EXT_Q4_K_F32_R1_3,      mul_mv_ext_q4_K_f32_r1_3,       has_simdgroup_reduction);
-        GGML_METAL_ADD_KERNEL(GGML_METAL_KERNEL_TYPE_MUL_MV_EXT_Q4_K_F32_R1_4,      mul_mv_ext_q4_K_f32_r1_4,       has_simdgroup_reduction);
-        GGML_METAL_ADD_KERNEL(GGML_METAL_KERNEL_TYPE_MUL_MV_EXT_Q4_K_F32_R1_5,      mul_mv_ext_q4_K_f32_r1_5,       has_simdgroup_reduction);
-        GGML_METAL_ADD_KERNEL(GGML_METAL_KERNEL_TYPE_MUL_MV_EXT_Q5_K_F32_R1_2,      mul_mv_ext_q5_K_f32_r1_2,       has_simdgroup_reduction);
-        GGML_METAL_ADD_KERNEL(GGML_METAL_KERNEL_TYPE_MUL_MV_EXT_Q5_K_F32_R1_3,      mul_mv_ext_q5_K_f32_r1_3,       has_simdgroup_reduction);
-        GGML_METAL_ADD_KERNEL(GGML_METAL_KERNEL_TYPE_MUL_MV_EXT_Q5_K_F32_R1_4,      mul_mv_ext_q5_K_f32_r1_4,       has_simdgroup_reduction);
-        GGML_METAL_ADD_KERNEL(GGML_METAL_KERNEL_TYPE_MUL_MV_EXT_Q5_K_F32_R1_5,      mul_mv_ext_q5_K_f32_r1_5,       has_simdgroup_reduction);
-        GGML_METAL_ADD_KERNEL(GGML_METAL_KERNEL_TYPE_MUL_MV_EXT_Q6_K_F32_R1_2,      mul_mv_ext_q6_K_f32_r1_2,       has_simdgroup_reduction);
-        GGML_METAL_ADD_KERNEL(GGML_METAL_KERNEL_TYPE_MUL_MV_EXT_Q6_K_F32_R1_3,      mul_mv_ext_q6_K_f32_r1_3,       has_simdgroup_reduction);
-        GGML_METAL_ADD_KERNEL(GGML_METAL_KERNEL_TYPE_MUL_MV_EXT_Q6_K_F32_R1_4,      mul_mv_ext_q6_K_f32_r1_4,       has_simdgroup_reduction);
-        GGML_METAL_ADD_KERNEL(GGML_METAL_KERNEL_TYPE_MUL_MV_EXT_Q6_K_F32_R1_5,      mul_mv_ext_q6_K_f32_r1_5,       has_simdgroup_reduction);
-        GGML_METAL_ADD_KERNEL(GGML_METAL_KERNEL_TYPE_MUL_MV_EXT_IQ4_NL_F32_R1_2,    mul_mv_ext_iq4_nl_f32_r1_2,     has_simdgroup_reduction);
-        GGML_METAL_ADD_KERNEL(GGML_METAL_KERNEL_TYPE_MUL_MV_EXT_IQ4_NL_F32_R1_3,    mul_mv_ext_iq4_nl_f32_r1_3,     has_simdgroup_reduction);
-        GGML_METAL_ADD_KERNEL(GGML_METAL_KERNEL_TYPE_MUL_MV_EXT_IQ4_NL_F32_R1_4,    mul_mv_ext_iq4_nl_f32_r1_4,     has_simdgroup_reduction);
-        GGML_METAL_ADD_KERNEL(GGML_METAL_KERNEL_TYPE_MUL_MV_EXT_IQ4_NL_F32_R1_5,    mul_mv_ext_iq4_nl_f32_r1_5,     has_simdgroup_reduction);
-        GGML_METAL_ADD_KERNEL(GGML_METAL_KERNEL_TYPE_MUL_MV_Q2_K_F32,               mul_mv_q2_K_f32,                has_simdgroup_reduction);
-        GGML_METAL_ADD_KERNEL(GGML_METAL_KERNEL_TYPE_MUL_MV_Q3_K_F32,               mul_mv_q3_K_f32,                has_simdgroup_reduction);
-        GGML_METAL_ADD_KERNEL(GGML_METAL_KERNEL_TYPE_MUL_MV_Q4_K_F32,               mul_mv_q4_K_f32,                has_simdgroup_reduction);
-        GGML_METAL_ADD_KERNEL(GGML_METAL_KERNEL_TYPE_MUL_MV_Q5_K_F32,               mul_mv_q5_K_f32,                has_simdgroup_reduction);
-        GGML_METAL_ADD_KERNEL(GGML_METAL_KERNEL_TYPE_MUL_MV_Q6_K_F32,               mul_mv_q6_K_f32,                has_simdgroup_reduction);
-        GGML_METAL_ADD_KERNEL(GGML_METAL_KERNEL_TYPE_MUL_MV_IQ2_XXS_F32,            mul_mv_iq2_xxs_f32,             has_simdgroup_reduction);
-        GGML_METAL_ADD_KERNEL(GGML_METAL_KERNEL_TYPE_MUL_MV_IQ2_XS_F32,             mul_mv_iq2_xs_f32,              has_simdgroup_reduction);
-        GGML_METAL_ADD_KERNEL(GGML_METAL_KERNEL_TYPE_MUL_MV_IQ3_XXS_F32,            mul_mv_iq3_xxs_f32,             has_simdgroup_reduction);
-        GGML_METAL_ADD_KERNEL(GGML_METAL_KERNEL_TYPE_MUL_MV_IQ3_S_F32,              mul_mv_iq3_s_f32,               has_simdgroup_reduction);
-        GGML_METAL_ADD_KERNEL(GGML_METAL_KERNEL_TYPE_MUL_MV_IQ2_S_F32,              mul_mv_iq2_s_f32,               has_simdgroup_reduction);
-        GGML_METAL_ADD_KERNEL(GGML_METAL_KERNEL_TYPE_MUL_MV_IQ1_S_F32,              mul_mv_iq1_s_f32,               has_simdgroup_reduction);
-        GGML_METAL_ADD_KERNEL(GGML_METAL_KERNEL_TYPE_MUL_MV_IQ1_M_F32,              mul_mv_iq1_m_f32,               has_simdgroup_reduction);
-        GGML_METAL_ADD_KERNEL(GGML_METAL_KERNEL_TYPE_MUL_MV_IQ4_NL_F32,             mul_mv_iq4_nl_f32,              has_simdgroup_reduction);
-        GGML_METAL_ADD_KERNEL(GGML_METAL_KERNEL_TYPE_MUL_MV_IQ4_XS_F32,             mul_mv_iq4_xs_f32,              has_simdgroup_reduction);
-        GGML_METAL_ADD_KERNEL(GGML_METAL_KERNEL_TYPE_MUL_MV_ID_F32_F32,             mul_mv_id_f32_f32,              has_simdgroup_reduction);
-        GGML_METAL_ADD_KERNEL(GGML_METAL_KERNEL_TYPE_MUL_MV_ID_F16_F32,             mul_mv_id_f16_f32,              has_simdgroup_reduction);
-      //GGML_METAL_ADD_KERNEL(GGML_METAL_KERNEL_TYPE_MUL_MV_ID_F16_F32_1ROW,        mul_mv_id_f16_f32_1row,         has_simdgroup_reduction);
-      //GGML_METAL_ADD_KERNEL(GGML_METAL_KERNEL_TYPE_MUL_MV_ID_F16_F32_L4,          mul_mv_id_f16_f32_l4,           has_simdgroup_reduction);
-      //GGML_METAL_ADD_KERNEL(GGML_METAL_KERNEL_TYPE_MUL_MV_ID_F16_F16,             mul_mv_id_f16_f16,              has_simdgroup_reduction);
-        GGML_METAL_ADD_KERNEL(GGML_METAL_KERNEL_TYPE_MUL_MV_ID_BF16_F32,            mul_mv_id_bf16_f32,             has_simdgroup_reduction && use_bfloat);
-        GGML_METAL_ADD_KERNEL(GGML_METAL_KERNEL_TYPE_MUL_MV_ID_Q4_0_F32,            mul_mv_id_q4_0_f32,             has_simdgroup_reduction);
-        GGML_METAL_ADD_KERNEL(GGML_METAL_KERNEL_TYPE_MUL_MV_ID_Q4_1_F32,            mul_mv_id_q4_1_f32,             has_simdgroup_reduction);
-        GGML_METAL_ADD_KERNEL(GGML_METAL_KERNEL_TYPE_MUL_MV_ID_Q5_0_F32,            mul_mv_id_q5_0_f32,             has_simdgroup_reduction);
-        GGML_METAL_ADD_KERNEL(GGML_METAL_KERNEL_TYPE_MUL_MV_ID_Q5_1_F32,            mul_mv_id_q5_1_f32,             has_simdgroup_reduction);
-        GGML_METAL_ADD_KERNEL(GGML_METAL_KERNEL_TYPE_MUL_MV_ID_Q8_0_F32,            mul_mv_id_q8_0_f32,             has_simdgroup_reduction);
-        GGML_METAL_ADD_KERNEL(GGML_METAL_KERNEL_TYPE_MUL_MV_ID_Q2_K_F32,            mul_mv_id_q2_K_f32,             has_simdgroup_reduction);
-        GGML_METAL_ADD_KERNEL(GGML_METAL_KERNEL_TYPE_MUL_MV_ID_Q3_K_F32,            mul_mv_id_q3_K_f32,             has_simdgroup_reduction);
-        GGML_METAL_ADD_KERNEL(GGML_METAL_KERNEL_TYPE_MUL_MV_ID_Q4_K_F32,            mul_mv_id_q4_K_f32,             has_simdgroup_reduction);
-        GGML_METAL_ADD_KERNEL(GGML_METAL_KERNEL_TYPE_MUL_MV_ID_Q5_K_F32,            mul_mv_id_q5_K_f32,             has_simdgroup_reduction);
-        GGML_METAL_ADD_KERNEL(GGML_METAL_KERNEL_TYPE_MUL_MV_ID_Q6_K_F32,            mul_mv_id_q6_K_f32,             has_simdgroup_reduction);
-        GGML_METAL_ADD_KERNEL(GGML_METAL_KERNEL_TYPE_MUL_MV_ID_IQ2_XXS_F32,         mul_mv_id_iq2_xxs_f32,          has_simdgroup_reduction);
-        GGML_METAL_ADD_KERNEL(GGML_METAL_KERNEL_TYPE_MUL_MV_ID_IQ2_XS_F32,          mul_mv_id_iq2_xs_f32,           has_simdgroup_reduction);
-        GGML_METAL_ADD_KERNEL(GGML_METAL_KERNEL_TYPE_MUL_MV_ID_IQ3_XXS_F32,         mul_mv_id_iq3_xxs_f32,          has_simdgroup_reduction);
-        GGML_METAL_ADD_KERNEL(GGML_METAL_KERNEL_TYPE_MUL_MV_ID_IQ3_S_F32,           mul_mv_id_iq3_s_f32,            has_simdgroup_reduction);
-        GGML_METAL_ADD_KERNEL(GGML_METAL_KERNEL_TYPE_MUL_MV_ID_IQ2_S_F32,           mul_mv_id_iq2_s_f32,            has_simdgroup_reduction);
-        GGML_METAL_ADD_KERNEL(GGML_METAL_KERNEL_TYPE_MUL_MV_ID_IQ1_S_F32,           mul_mv_id_iq1_s_f32,            has_simdgroup_reduction);
-        GGML_METAL_ADD_KERNEL(GGML_METAL_KERNEL_TYPE_MUL_MV_ID_IQ1_M_F32,           mul_mv_id_iq1_m_f32,            has_simdgroup_reduction);
-        GGML_METAL_ADD_KERNEL(GGML_METAL_KERNEL_TYPE_MUL_MV_ID_IQ4_NL_F32,          mul_mv_id_iq4_nl_f32,           has_simdgroup_reduction);
-        GGML_METAL_ADD_KERNEL(GGML_METAL_KERNEL_TYPE_MUL_MV_ID_IQ4_XS_F32,          mul_mv_id_iq4_xs_f32,           has_simdgroup_reduction);
-        GGML_METAL_ADD_KERNEL(GGML_METAL_KERNEL_TYPE_MUL_MM_F32_F32,                mul_mm_f32_f32,                 has_simdgroup_mm);
-        GGML_METAL_ADD_KERNEL(GGML_METAL_KERNEL_TYPE_MUL_MM_F16_F32,                mul_mm_f16_f32,                 has_simdgroup_mm);
-        GGML_METAL_ADD_KERNEL(GGML_METAL_KERNEL_TYPE_MUL_MM_BF16_F32,               mul_mm_bf16_f32,                has_simdgroup_mm && use_bfloat);
-        GGML_METAL_ADD_KERNEL(GGML_METAL_KERNEL_TYPE_MUL_MM_Q4_0_F32,               mul_mm_q4_0_f32,                has_simdgroup_mm);
-        GGML_METAL_ADD_KERNEL(GGML_METAL_KERNEL_TYPE_MUL_MM_Q4_1_F32,               mul_mm_q4_1_f32,                has_simdgroup_mm);
-        GGML_METAL_ADD_KERNEL(GGML_METAL_KERNEL_TYPE_MUL_MM_Q5_0_F32,               mul_mm_q5_0_f32,                has_simdgroup_mm);
-        GGML_METAL_ADD_KERNEL(GGML_METAL_KERNEL_TYPE_MUL_MM_Q5_1_F32,               mul_mm_q5_1_f32,                has_simdgroup_mm);
-        GGML_METAL_ADD_KERNEL(GGML_METAL_KERNEL_TYPE_MUL_MM_Q8_0_F32,               mul_mm_q8_0_f32,                has_simdgroup_mm);
-        GGML_METAL_ADD_KERNEL(GGML_METAL_KERNEL_TYPE_MUL_MM_Q2_K_F32,               mul_mm_q2_K_f32,                has_simdgroup_mm);
-        GGML_METAL_ADD_KERNEL(GGML_METAL_KERNEL_TYPE_MUL_MM_Q3_K_F32,               mul_mm_q3_K_f32,                has_simdgroup_mm);
-        GGML_METAL_ADD_KERNEL(GGML_METAL_KERNEL_TYPE_MUL_MM_Q4_K_F32,               mul_mm_q4_K_f32,                has_simdgroup_mm);
-        GGML_METAL_ADD_KERNEL(GGML_METAL_KERNEL_TYPE_MUL_MM_Q5_K_F32,               mul_mm_q5_K_f32,                has_simdgroup_mm);
-        GGML_METAL_ADD_KERNEL(GGML_METAL_KERNEL_TYPE_MUL_MM_Q6_K_F32,               mul_mm_q6_K_f32,                has_simdgroup_mm);
-        GGML_METAL_ADD_KERNEL(GGML_METAL_KERNEL_TYPE_MUL_MM_IQ2_XXS_F32,            mul_mm_iq2_xxs_f32,             has_simdgroup_mm);
-        GGML_METAL_ADD_KERNEL(GGML_METAL_KERNEL_TYPE_MUL_MM_IQ2_XS_F32,             mul_mm_iq2_xs_f32,              has_simdgroup_mm);
-        GGML_METAL_ADD_KERNEL(GGML_METAL_KERNEL_TYPE_MUL_MM_IQ3_XXS_F32,            mul_mm_iq3_xxs_f32,             has_simdgroup_mm);
-        GGML_METAL_ADD_KERNEL(GGML_METAL_KERNEL_TYPE_MUL_MM_IQ3_S_F32,              mul_mm_iq3_s_f32,               has_simdgroup_mm);
-        GGML_METAL_ADD_KERNEL(GGML_METAL_KERNEL_TYPE_MUL_MM_IQ2_S_F32,              mul_mm_iq2_s_f32,               has_simdgroup_mm);
-        GGML_METAL_ADD_KERNEL(GGML_METAL_KERNEL_TYPE_MUL_MM_IQ1_S_F32,              mul_mm_iq1_s_f32,               has_simdgroup_mm);
-        GGML_METAL_ADD_KERNEL(GGML_METAL_KERNEL_TYPE_MUL_MM_IQ1_M_F32,              mul_mm_iq1_m_f32,               has_simdgroup_mm);
-        GGML_METAL_ADD_KERNEL(GGML_METAL_KERNEL_TYPE_MUL_MM_IQ4_NL_F32,             mul_mm_iq4_nl_f32,              has_simdgroup_mm);
-        GGML_METAL_ADD_KERNEL(GGML_METAL_KERNEL_TYPE_MUL_MM_IQ4_XS_F32,             mul_mm_iq4_xs_f32,              has_simdgroup_mm);
-        GGML_METAL_ADD_KERNEL(GGML_METAL_KERNEL_TYPE_MUL_MM_ID_F32_F32,             mul_mm_id_f32_f32,              has_simdgroup_mm);
-        GGML_METAL_ADD_KERNEL(GGML_METAL_KERNEL_TYPE_MUL_MM_ID_F16_F32,             mul_mm_id_f16_f32,              has_simdgroup_mm);
-        GGML_METAL_ADD_KERNEL(GGML_METAL_KERNEL_TYPE_MUL_MM_ID_BF16_F32,            mul_mm_id_bf16_f32,             has_simdgroup_mm && use_bfloat);
-        GGML_METAL_ADD_KERNEL(GGML_METAL_KERNEL_TYPE_MUL_MM_ID_Q4_0_F32,            mul_mm_id_q4_0_f32,             has_simdgroup_mm);
-        GGML_METAL_ADD_KERNEL(GGML_METAL_KERNEL_TYPE_MUL_MM_ID_Q4_1_F32,            mul_mm_id_q4_1_f32,             has_simdgroup_mm);
-        GGML_METAL_ADD_KERNEL(GGML_METAL_KERNEL_TYPE_MUL_MM_ID_Q5_0_F32,            mul_mm_id_q5_0_f32,             has_simdgroup_mm);
-        GGML_METAL_ADD_KERNEL(GGML_METAL_KERNEL_TYPE_MUL_MM_ID_Q5_1_F32,            mul_mm_id_q5_1_f32,             has_simdgroup_mm);
-        GGML_METAL_ADD_KERNEL(GGML_METAL_KERNEL_TYPE_MUL_MM_ID_Q8_0_F32,            mul_mm_id_q8_0_f32,             has_simdgroup_mm);
-        GGML_METAL_ADD_KERNEL(GGML_METAL_KERNEL_TYPE_MUL_MM_ID_Q2_K_F32,            mul_mm_id_q2_K_f32,             has_simdgroup_mm);
-        GGML_METAL_ADD_KERNEL(GGML_METAL_KERNEL_TYPE_MUL_MM_ID_Q3_K_F32,            mul_mm_id_q3_K_f32,             has_simdgroup_mm);
-        GGML_METAL_ADD_KERNEL(GGML_METAL_KERNEL_TYPE_MUL_MM_ID_Q4_K_F32,            mul_mm_id_q4_K_f32,             has_simdgroup_mm);
-        GGML_METAL_ADD_KERNEL(GGML_METAL_KERNEL_TYPE_MUL_MM_ID_Q5_K_F32,            mul_mm_id_q5_K_f32,             has_simdgroup_mm);
-        GGML_METAL_ADD_KERNEL(GGML_METAL_KERNEL_TYPE_MUL_MM_ID_Q6_K_F32,            mul_mm_id_q6_K_f32,             has_simdgroup_mm);
-        GGML_METAL_ADD_KERNEL(GGML_METAL_KERNEL_TYPE_MUL_MM_ID_IQ2_XXS_F32,         mul_mm_id_iq2_xxs_f32,          has_simdgroup_mm);
-        GGML_METAL_ADD_KERNEL(GGML_METAL_KERNEL_TYPE_MUL_MM_ID_IQ2_XS_F32,          mul_mm_id_iq2_xs_f32,           has_simdgroup_mm);
-        GGML_METAL_ADD_KERNEL(GGML_METAL_KERNEL_TYPE_MUL_MM_ID_IQ3_XXS_F32,         mul_mm_id_iq3_xxs_f32,          has_simdgroup_mm);
-        GGML_METAL_ADD_KERNEL(GGML_METAL_KERNEL_TYPE_MUL_MM_ID_IQ3_S_F32,           mul_mm_id_iq3_s_f32,            has_simdgroup_mm);
-        GGML_METAL_ADD_KERNEL(GGML_METAL_KERNEL_TYPE_MUL_MM_ID_IQ2_S_F32,           mul_mm_id_iq2_s_f32,            has_simdgroup_mm);
-        GGML_METAL_ADD_KERNEL(GGML_METAL_KERNEL_TYPE_MUL_MM_ID_IQ1_S_F32,           mul_mm_id_iq1_s_f32,            has_simdgroup_mm);
-        GGML_METAL_ADD_KERNEL(GGML_METAL_KERNEL_TYPE_MUL_MM_ID_IQ1_M_F32,           mul_mm_id_iq1_m_f32,            has_simdgroup_mm);
-        GGML_METAL_ADD_KERNEL(GGML_METAL_KERNEL_TYPE_MUL_MM_ID_IQ4_NL_F32,          mul_mm_id_iq4_nl_f32,           has_simdgroup_mm);
-        GGML_METAL_ADD_KERNEL(GGML_METAL_KERNEL_TYPE_MUL_MM_ID_IQ4_XS_F32,          mul_mm_id_iq4_xs_f32,           has_simdgroup_mm);
-        GGML_METAL_ADD_KERNEL(GGML_METAL_KERNEL_TYPE_ROPE_NORM_F32,                 rope_norm_f32,                  true);
-        GGML_METAL_ADD_KERNEL(GGML_METAL_KERNEL_TYPE_ROPE_NORM_F16,                 rope_norm_f16,                  true);
-        GGML_METAL_ADD_KERNEL(GGML_METAL_KERNEL_TYPE_ROPE_NEOX_F32,                 rope_neox_f32,                  true);
-        GGML_METAL_ADD_KERNEL(GGML_METAL_KERNEL_TYPE_ROPE_NEOX_F16,                 rope_neox_f16,                  true);
-        GGML_METAL_ADD_KERNEL(GGML_METAL_KERNEL_TYPE_IM2COL_F16,                    im2col_f16,                     true);
-        GGML_METAL_ADD_KERNEL(GGML_METAL_KERNEL_TYPE_IM2COL_F32,                    im2col_f32,                     true);
-        GGML_METAL_ADD_KERNEL(GGML_METAL_KERNEL_TYPE_IM2COL_EXT_F16,                im2col_ext_f16,                 true);
-        GGML_METAL_ADD_KERNEL(GGML_METAL_KERNEL_TYPE_IM2COL_EXT_F32,                im2col_ext_f32,                 true);
-        GGML_METAL_ADD_KERNEL(GGML_METAL_KERNEL_TYPE_CONV_TRANSPOSE_1D_F32_F32,     conv_transpose_1d_f32_f32,      true);
-        GGML_METAL_ADD_KERNEL(GGML_METAL_KERNEL_TYPE_CONV_TRANSPOSE_1D_F16_F32,     conv_transpose_1d_f16_f32,      true);
-        GGML_METAL_ADD_KERNEL(GGML_METAL_KERNEL_TYPE_UPSCALE_F32,                   upscale_f32,                    true);
-        GGML_METAL_ADD_KERNEL(GGML_METAL_KERNEL_TYPE_PAD_F32,                       pad_f32,                        true);
-        GGML_METAL_ADD_KERNEL(GGML_METAL_KERNEL_TYPE_PAD_REFLECT_1D_F32,            pad_reflect_1d_f32,             true);
-        GGML_METAL_ADD_KERNEL(GGML_METAL_KERNEL_TYPE_TIMESTEP_EMBEDDING_F32,        timestep_embedding_f32,         true);
-        GGML_METAL_ADD_KERNEL(GGML_METAL_KERNEL_TYPE_ARANGE_F32,                    arange_f32,                     true);
-        GGML_METAL_ADD_KERNEL(GGML_METAL_KERNEL_TYPE_ARGSORT_F32_I32_ASC,           argsort_f32_i32_asc,            true);
-        GGML_METAL_ADD_KERNEL(GGML_METAL_KERNEL_TYPE_ARGSORT_F32_I32_DESC,          argsort_f32_i32_desc,           true);
-        GGML_METAL_ADD_KERNEL(GGML_METAL_KERNEL_TYPE_LEAKY_RELU_F32,                leaky_relu_f32,                 true);
-        GGML_METAL_ADD_KERNEL(GGML_METAL_KERNEL_TYPE_FLASH_ATTN_EXT_F16_H64,        flash_attn_ext_f16_h64,         has_simdgroup_mm);
-        GGML_METAL_ADD_KERNEL(GGML_METAL_KERNEL_TYPE_FLASH_ATTN_EXT_F16_H80,        flash_attn_ext_f16_h80,         has_simdgroup_mm);
-        GGML_METAL_ADD_KERNEL(GGML_METAL_KERNEL_TYPE_FLASH_ATTN_EXT_F16_H96,        flash_attn_ext_f16_h96,         has_simdgroup_mm);
-        GGML_METAL_ADD_KERNEL(GGML_METAL_KERNEL_TYPE_FLASH_ATTN_EXT_F16_H112,       flash_attn_ext_f16_h112,        has_simdgroup_mm);
-        GGML_METAL_ADD_KERNEL(GGML_METAL_KERNEL_TYPE_FLASH_ATTN_EXT_F16_H128,       flash_attn_ext_f16_h128,        has_simdgroup_mm);
-        GGML_METAL_ADD_KERNEL(GGML_METAL_KERNEL_TYPE_FLASH_ATTN_EXT_F16_H256,       flash_attn_ext_f16_h256,        has_simdgroup_mm);
-        GGML_METAL_ADD_KERNEL(GGML_METAL_KERNEL_TYPE_FLASH_ATTN_EXT_BF16_H64,       flash_attn_ext_bf16_h64,        has_simdgroup_mm && use_bfloat);
-        GGML_METAL_ADD_KERNEL(GGML_METAL_KERNEL_TYPE_FLASH_ATTN_EXT_BF16_H80,       flash_attn_ext_bf16_h80,        has_simdgroup_mm && use_bfloat);
-        GGML_METAL_ADD_KERNEL(GGML_METAL_KERNEL_TYPE_FLASH_ATTN_EXT_BF16_H96,       flash_attn_ext_bf16_h96,        has_simdgroup_mm && use_bfloat);
-        GGML_METAL_ADD_KERNEL(GGML_METAL_KERNEL_TYPE_FLASH_ATTN_EXT_BF16_H112,      flash_attn_ext_bf16_h112,       has_simdgroup_mm && use_bfloat);
-        GGML_METAL_ADD_KERNEL(GGML_METAL_KERNEL_TYPE_FLASH_ATTN_EXT_BF16_H128,      flash_attn_ext_bf16_h128,       has_simdgroup_mm && use_bfloat);
-        GGML_METAL_ADD_KERNEL(GGML_METAL_KERNEL_TYPE_FLASH_ATTN_EXT_BF16_H256,      flash_attn_ext_bf16_h256,       has_simdgroup_mm && use_bfloat);
-        GGML_METAL_ADD_KERNEL(GGML_METAL_KERNEL_TYPE_FLASH_ATTN_EXT_Q4_0_H64,       flash_attn_ext_q4_0_h64,        has_simdgroup_mm);
-        GGML_METAL_ADD_KERNEL(GGML_METAL_KERNEL_TYPE_FLASH_ATTN_EXT_Q4_0_H80,       flash_attn_ext_q4_0_h80,        has_simdgroup_mm);
-        GGML_METAL_ADD_KERNEL(GGML_METAL_KERNEL_TYPE_FLASH_ATTN_EXT_Q4_0_H96,       flash_attn_ext_q4_0_h96,        has_simdgroup_mm);
-        GGML_METAL_ADD_KERNEL(GGML_METAL_KERNEL_TYPE_FLASH_ATTN_EXT_Q4_0_H112,      flash_attn_ext_q4_0_h112,       has_simdgroup_mm);
-        GGML_METAL_ADD_KERNEL(GGML_METAL_KERNEL_TYPE_FLASH_ATTN_EXT_Q4_0_H128,      flash_attn_ext_q4_0_h128,       has_simdgroup_mm);
-        GGML_METAL_ADD_KERNEL(GGML_METAL_KERNEL_TYPE_FLASH_ATTN_EXT_Q4_0_H256,      flash_attn_ext_q4_0_h256,       has_simdgroup_mm);
-        GGML_METAL_ADD_KERNEL(GGML_METAL_KERNEL_TYPE_FLASH_ATTN_EXT_Q4_1_H64,       flash_attn_ext_q4_1_h64,        has_simdgroup_mm);
-        GGML_METAL_ADD_KERNEL(GGML_METAL_KERNEL_TYPE_FLASH_ATTN_EXT_Q4_1_H80,       flash_attn_ext_q4_1_h80,        has_simdgroup_mm);
-        GGML_METAL_ADD_KERNEL(GGML_METAL_KERNEL_TYPE_FLASH_ATTN_EXT_Q4_1_H96,       flash_attn_ext_q4_1_h96,        has_simdgroup_mm);
-        GGML_METAL_ADD_KERNEL(GGML_METAL_KERNEL_TYPE_FLASH_ATTN_EXT_Q4_1_H112,      flash_attn_ext_q4_1_h112,       has_simdgroup_mm);
-        GGML_METAL_ADD_KERNEL(GGML_METAL_KERNEL_TYPE_FLASH_ATTN_EXT_Q4_1_H128,      flash_attn_ext_q4_1_h128,       has_simdgroup_mm);
-        GGML_METAL_ADD_KERNEL(GGML_METAL_KERNEL_TYPE_FLASH_ATTN_EXT_Q4_1_H256,      flash_attn_ext_q4_1_h256,       has_simdgroup_mm);
-        GGML_METAL_ADD_KERNEL(GGML_METAL_KERNEL_TYPE_FLASH_ATTN_EXT_Q5_0_H64,       flash_attn_ext_q5_0_h64,        has_simdgroup_mm);
-        GGML_METAL_ADD_KERNEL(GGML_METAL_KERNEL_TYPE_FLASH_ATTN_EXT_Q5_0_H80,       flash_attn_ext_q5_0_h80,        has_simdgroup_mm);
-        GGML_METAL_ADD_KERNEL(GGML_METAL_KERNEL_TYPE_FLASH_ATTN_EXT_Q5_0_H96,       flash_attn_ext_q5_0_h96,        has_simdgroup_mm);
-        GGML_METAL_ADD_KERNEL(GGML_METAL_KERNEL_TYPE_FLASH_ATTN_EXT_Q5_0_H112,      flash_attn_ext_q5_0_h112,       has_simdgroup_mm);
-        GGML_METAL_ADD_KERNEL(GGML_METAL_KERNEL_TYPE_FLASH_ATTN_EXT_Q5_0_H128,      flash_attn_ext_q5_0_h128,       has_simdgroup_mm);
-        GGML_METAL_ADD_KERNEL(GGML_METAL_KERNEL_TYPE_FLASH_ATTN_EXT_Q5_0_H256,      flash_attn_ext_q5_0_h256,       has_simdgroup_mm);
-        GGML_METAL_ADD_KERNEL(GGML_METAL_KERNEL_TYPE_FLASH_ATTN_EXT_Q5_1_H64,       flash_attn_ext_q5_1_h64,        has_simdgroup_mm);
-        GGML_METAL_ADD_KERNEL(GGML_METAL_KERNEL_TYPE_FLASH_ATTN_EXT_Q5_1_H80,       flash_attn_ext_q5_1_h80,        has_simdgroup_mm);
-        GGML_METAL_ADD_KERNEL(GGML_METAL_KERNEL_TYPE_FLASH_ATTN_EXT_Q5_1_H96,       flash_attn_ext_q5_1_h96,        has_simdgroup_mm);
-        GGML_METAL_ADD_KERNEL(GGML_METAL_KERNEL_TYPE_FLASH_ATTN_EXT_Q5_1_H112,      flash_attn_ext_q5_1_h112,       has_simdgroup_mm);
-        GGML_METAL_ADD_KERNEL(GGML_METAL_KERNEL_TYPE_FLASH_ATTN_EXT_Q5_1_H128,      flash_attn_ext_q5_1_h128,       has_simdgroup_mm);
-        GGML_METAL_ADD_KERNEL(GGML_METAL_KERNEL_TYPE_FLASH_ATTN_EXT_Q5_1_H256,      flash_attn_ext_q5_1_h256,       has_simdgroup_mm);
-        GGML_METAL_ADD_KERNEL(GGML_METAL_KERNEL_TYPE_FLASH_ATTN_EXT_Q8_0_H64,       flash_attn_ext_q8_0_h64,        has_simdgroup_mm);
-        GGML_METAL_ADD_KERNEL(GGML_METAL_KERNEL_TYPE_FLASH_ATTN_EXT_Q8_0_H80,       flash_attn_ext_q8_0_h80,        has_simdgroup_mm);
-        GGML_METAL_ADD_KERNEL(GGML_METAL_KERNEL_TYPE_FLASH_ATTN_EXT_Q8_0_H96,       flash_attn_ext_q8_0_h96,        has_simdgroup_mm);
-        GGML_METAL_ADD_KERNEL(GGML_METAL_KERNEL_TYPE_FLASH_ATTN_EXT_Q8_0_H112,      flash_attn_ext_q8_0_h112,       has_simdgroup_mm);
-        GGML_METAL_ADD_KERNEL(GGML_METAL_KERNEL_TYPE_FLASH_ATTN_EXT_Q8_0_H128,      flash_attn_ext_q8_0_h128,       has_simdgroup_mm);
-        GGML_METAL_ADD_KERNEL(GGML_METAL_KERNEL_TYPE_FLASH_ATTN_EXT_Q8_0_H256,      flash_attn_ext_q8_0_h256,       has_simdgroup_mm);
-        GGML_METAL_ADD_KERNEL(GGML_METAL_KERNEL_TYPE_FLASH_ATTN_EXT_VEC_F16_H128,   flash_attn_ext_vec_f16_h128,    has_simdgroup_reduction);
-        GGML_METAL_ADD_KERNEL(GGML_METAL_KERNEL_TYPE_FLASH_ATTN_EXT_VEC_BF16_H128,  flash_attn_ext_vec_bf16_h128,   has_simdgroup_reduction && use_bfloat);
-        GGML_METAL_ADD_KERNEL(GGML_METAL_KERNEL_TYPE_FLASH_ATTN_EXT_VEC_Q4_0_H128,  flash_attn_ext_vec_q4_0_h128,   has_simdgroup_reduction);
-        GGML_METAL_ADD_KERNEL(GGML_METAL_KERNEL_TYPE_FLASH_ATTN_EXT_VEC_Q4_1_H128,  flash_attn_ext_vec_q4_1_h128,   has_simdgroup_reduction);
-        GGML_METAL_ADD_KERNEL(GGML_METAL_KERNEL_TYPE_FLASH_ATTN_EXT_VEC_Q5_0_H128,  flash_attn_ext_vec_q5_0_h128,   has_simdgroup_reduction);
-        GGML_METAL_ADD_KERNEL(GGML_METAL_KERNEL_TYPE_FLASH_ATTN_EXT_VEC_Q5_1_H128,  flash_attn_ext_vec_q5_1_h128,   has_simdgroup_reduction);
-        GGML_METAL_ADD_KERNEL(GGML_METAL_KERNEL_TYPE_FLASH_ATTN_EXT_VEC_Q8_0_H128,  flash_attn_ext_vec_q8_0_h128,   has_simdgroup_reduction);
-        GGML_METAL_ADD_KERNEL(GGML_METAL_KERNEL_TYPE_FLASH_ATTN_EXT_VEC_F16_H256,   flash_attn_ext_vec_f16_h256,    has_simdgroup_reduction);
-        GGML_METAL_ADD_KERNEL(GGML_METAL_KERNEL_TYPE_FLASH_ATTN_EXT_VEC_BF16_H256,  flash_attn_ext_vec_bf16_h256,   has_simdgroup_reduction && use_bfloat);
-        GGML_METAL_ADD_KERNEL(GGML_METAL_KERNEL_TYPE_FLASH_ATTN_EXT_VEC_Q4_0_H256,  flash_attn_ext_vec_q4_0_h256,   has_simdgroup_reduction);
-        GGML_METAL_ADD_KERNEL(GGML_METAL_KERNEL_TYPE_FLASH_ATTN_EXT_VEC_Q4_1_H256,  flash_attn_ext_vec_q4_1_h256,   has_simdgroup_reduction);
-        GGML_METAL_ADD_KERNEL(GGML_METAL_KERNEL_TYPE_FLASH_ATTN_EXT_VEC_Q5_0_H256,  flash_attn_ext_vec_q5_0_h256,   has_simdgroup_reduction);
-        GGML_METAL_ADD_KERNEL(GGML_METAL_KERNEL_TYPE_FLASH_ATTN_EXT_VEC_Q5_1_H256,  flash_attn_ext_vec_q5_1_h256,   has_simdgroup_reduction);
-        GGML_METAL_ADD_KERNEL(GGML_METAL_KERNEL_TYPE_FLASH_ATTN_EXT_VEC_Q8_0_H256,  flash_attn_ext_vec_q8_0_h256,   has_simdgroup_reduction);
-        GGML_METAL_ADD_KERNEL(GGML_METAL_KERNEL_TYPE_SET_F32,                       set_f32,                        true);
-        GGML_METAL_ADD_KERNEL(GGML_METAL_KERNEL_TYPE_SET_I32,                       set_i32,                        true);
-        GGML_METAL_ADD_KERNEL(GGML_METAL_KERNEL_TYPE_CPY_F32_F32,                   cpy_f32_f32,                    true);
-        GGML_METAL_ADD_KERNEL(GGML_METAL_KERNEL_TYPE_CPY_F32_F16,                   cpy_f32_f16,                    true);
-        GGML_METAL_ADD_KERNEL(GGML_METAL_KERNEL_TYPE_CPY_F32_BF16,                  cpy_f32_bf16,                   use_bfloat);
-        GGML_METAL_ADD_KERNEL(GGML_METAL_KERNEL_TYPE_CPY_F16_F32,                   cpy_f16_f32,                    true);
-        GGML_METAL_ADD_KERNEL(GGML_METAL_KERNEL_TYPE_CPY_F16_F16,                   cpy_f16_f16,                    true);
-        GGML_METAL_ADD_KERNEL(GGML_METAL_KERNEL_TYPE_CPY_BF16_F32,                  cpy_bf16_f32,                   use_bfloat);
-        GGML_METAL_ADD_KERNEL(GGML_METAL_KERNEL_TYPE_CPY_BF16_BF16,                 cpy_bf16_bf16,                  use_bfloat);
-        GGML_METAL_ADD_KERNEL(GGML_METAL_KERNEL_TYPE_CPY_F32_Q8_0,                  cpy_f32_q8_0,                   true);
-        GGML_METAL_ADD_KERNEL(GGML_METAL_KERNEL_TYPE_CPY_F32_Q4_0,                  cpy_f32_q4_0,                   true);
-        GGML_METAL_ADD_KERNEL(GGML_METAL_KERNEL_TYPE_CPY_F32_Q4_1,                  cpy_f32_q4_1,                   true);
-        GGML_METAL_ADD_KERNEL(GGML_METAL_KERNEL_TYPE_CPY_F32_Q5_0,                  cpy_f32_q5_0,                   true);
-        GGML_METAL_ADD_KERNEL(GGML_METAL_KERNEL_TYPE_CPY_F32_Q5_1,                  cpy_f32_q5_1,                   true);
-        GGML_METAL_ADD_KERNEL(GGML_METAL_KERNEL_TYPE_CPY_F32_IQ4_NL,                cpy_f32_iq4_nl,                 true);
-        GGML_METAL_ADD_KERNEL(GGML_METAL_KERNEL_TYPE_CPY_Q4_0_F32,                  cpy_q4_0_f32,                   true);
-        GGML_METAL_ADD_KERNEL(GGML_METAL_KERNEL_TYPE_CPY_Q4_0_F16,                  cpy_q4_0_f16,                   true);
-        GGML_METAL_ADD_KERNEL(GGML_METAL_KERNEL_TYPE_CPY_Q4_1_F32,                  cpy_q4_1_f32,                   true);
-        GGML_METAL_ADD_KERNEL(GGML_METAL_KERNEL_TYPE_CPY_Q4_1_F16,                  cpy_q4_1_f16,                   true);
-        GGML_METAL_ADD_KERNEL(GGML_METAL_KERNEL_TYPE_CPY_Q5_0_F32,                  cpy_q5_0_f32,                   true);
-        GGML_METAL_ADD_KERNEL(GGML_METAL_KERNEL_TYPE_CPY_Q5_0_F16,                  cpy_q5_0_f16,                   true);
-        GGML_METAL_ADD_KERNEL(GGML_METAL_KERNEL_TYPE_CPY_Q5_1_F32,                  cpy_q5_1_f32,                   true);
-        GGML_METAL_ADD_KERNEL(GGML_METAL_KERNEL_TYPE_CPY_Q5_1_F16,                  cpy_q5_1_f16,                   true);
-        GGML_METAL_ADD_KERNEL(GGML_METAL_KERNEL_TYPE_CPY_Q8_0_F32,                  cpy_q8_0_f32,                   true);
-        GGML_METAL_ADD_KERNEL(GGML_METAL_KERNEL_TYPE_CPY_Q8_0_F16,                  cpy_q8_0_f16,                   true);
-        GGML_METAL_ADD_KERNEL(GGML_METAL_KERNEL_TYPE_CONCAT,                        concat,                         true);
-        GGML_METAL_ADD_KERNEL(GGML_METAL_KERNEL_TYPE_SQR,                           sqr,                            true);
-        GGML_METAL_ADD_KERNEL(GGML_METAL_KERNEL_TYPE_SQRT,                          sqrt,                           true);
-        GGML_METAL_ADD_KERNEL(GGML_METAL_KERNEL_TYPE_SIN,                           sin,                            true);
-        GGML_METAL_ADD_KERNEL(GGML_METAL_KERNEL_TYPE_COS,                           cos,                            true);
-        GGML_METAL_ADD_KERNEL(GGML_METAL_KERNEL_TYPE_SUM_ROWS,                      sum_rows,                       true);
-        GGML_METAL_ADD_KERNEL(GGML_METAL_KERNEL_TYPE_ARGMAX,                        argmax,                         true);
-        GGML_METAL_ADD_KERNEL(GGML_METAL_KERNEL_TYPE_POOL_2D_AVG_F32,               pool_2d_avg_f32,                true);
-        GGML_METAL_ADD_KERNEL(GGML_METAL_KERNEL_TYPE_POOL_2D_MAX_F32,               pool_2d_max_f32,                true);
-=======
         GGML_METAL_ADD_KERNEL(GGML_METAL_KERNEL_TYPE_ADD,                             add,                             true);
         GGML_METAL_ADD_KERNEL(GGML_METAL_KERNEL_TYPE_ADD_ROW,                         add_row,                         true);
         GGML_METAL_ADD_KERNEL(GGML_METAL_KERNEL_TYPE_SUB,                             sub,                             true);
@@ -1436,6 +1126,7 @@
         GGML_METAL_ADD_KERNEL(GGML_METAL_KERNEL_TYPE_NORM,                            norm,                            true);
         GGML_METAL_ADD_KERNEL(GGML_METAL_KERNEL_TYPE_SSM_CONV_F32,                    ssm_conv_f32,                    true);
         GGML_METAL_ADD_KERNEL(GGML_METAL_KERNEL_TYPE_SSM_SCAN_F32,                    ssm_scan_f32,                    true);
+        GGML_METAL_ADD_KERNEL(GGML_METAL_KERNEL_TYPE_SSM_SCAN_F32_GROUP,              ssm_scan_f32_group,              true);
         GGML_METAL_ADD_KERNEL(GGML_METAL_KERNEL_TYPE_RWKV_WKV6_F32,                   rwkv_wkv6_f32,                   true);
         GGML_METAL_ADD_KERNEL(GGML_METAL_KERNEL_TYPE_RWKV_WKV7_F32,                   rwkv_wkv7_f32,                   true);
         GGML_METAL_ADD_KERNEL(GGML_METAL_KERNEL_TYPE_MUL_MV_F32_F32,                  mul_mv_f32_f32,                  has_simdgroup_reduction);
@@ -1733,7 +1424,6 @@
         GGML_METAL_ADD_KERNEL(GGML_METAL_KERNEL_TYPE_ARGMAX,                          argmax,                          true);
         GGML_METAL_ADD_KERNEL(GGML_METAL_KERNEL_TYPE_POOL_2D_AVG_F32,                 pool_2d_avg_f32,                 true);
         GGML_METAL_ADD_KERNEL(GGML_METAL_KERNEL_TYPE_POOL_2D_MAX_F32,                 pool_2d_max_f32,                 true);
->>>>>>> b1dd4d08
     }
 
     return ctx;
@@ -2962,28 +2652,27 @@
                 }
 
                 ggml_metal_kargs_ssm_scan args = {
-                    /*.d_state =*/ d_state,
-                    /*.d_inner =*/ d_inner,
-                    /*.n_seq_tokens =*/ n_seq_tokens,
-                    /*.n_seqs =*/ n_seqs,
-                    /*.nb00 =*/ nb00,
-                    /*.nb01 =*/ nb01,
-                    /*.nb02 =*/ nb02,
-                    /*.nb10 =*/ nb10,
-                    /*.nb11 =*/ nb11,
-                    /*.nb12 =*/ nb12,
-                    /*.nb13 =*/ nb13,
-                    /*.nb20 =*/ nb20,
-                    /*.nb21 =*/ nb21,
-                    /*.nb22 =*/ nb22,
-                    /*.nb30 =*/ nb30,
-                    /*.nb31 =*/ nb31,
-                    /*.nb40 =*/ nb40,
-                    /*.nb41 =*/ nb41,
-                    /*.nb42 =*/ nb42,
-                    /*.nb50 =*/ nb50,
-                    /*.nb51 =*/ nb51,
-                    /*.nb52 =*/ nb52,
+                    /*.d_state      =*/ d_state;
+                    /*.d_inner      =*/ d_inner;
+                    /*.n_head       =*/ n_head;
+                    /*.n_group      =*/ n_group;
+                    /*.n_seq_tokens =*/ n_seq_tokens;
+                    /*.n_seqs       =*/ n_seqs;
+                    /*.nb01         =*/ nb01;
+                    /*.nb02         =*/ nb02;
+                    /*.nb03         =*/ nb03;
+                    /*.nb11         =*/ nb11;
+                    /*.nb12         =*/ nb12;
+                    /*.nb13         =*/ nb13;
+                    /*.nb21         =*/ nb21;
+                    /*.nb22         =*/ nb22;
+                    /*.nb31         =*/ nb31;
+                    /*.nb41         =*/ nb41;
+                    /*.nb42         =*/ nb42;
+                    /*.nb43         =*/ nb43;
+                    /*.nb51         =*/ nb51;
+                    /*.nb52         =*/ nb52;
+                    /*.nb53         =*/ nb53;
                 };
 
                 [encoder setComputePipelineState:pipeline];
@@ -2993,33 +2682,9 @@
                 [encoder setBuffer:id_src3 offset:offs_src3 atIndex:3];
                 [encoder setBuffer:id_src4 offset:offs_src4 atIndex:4];
                 [encoder setBuffer:id_src5 offset:offs_src5 atIndex:5];
-<<<<<<< HEAD
                 [encoder setBuffer:id_src6 offset:offs_src6 atIndex:6];
                 [encoder setBuffer:id_dst  offset:offs_dst  atIndex:7];
-
-                [encoder setBytes:&d_state      length:sizeof(d_state)      atIndex:8];
-                [encoder setBytes:&d_inner      length:sizeof(d_inner)      atIndex:9];
-                [encoder setBytes:&n_head       length:sizeof(n_head)       atIndex:10];
-                [encoder setBytes:&n_group      length:sizeof(n_group)      atIndex:11];
-                [encoder setBytes:&n_seq_tokens length:sizeof(n_seq_tokens) atIndex:12];
-                [encoder setBytes:&n_seqs       length:sizeof(n_seqs)       atIndex:13];
-
-                [encoder setBytes:&nb01 length:sizeof(nb01) atIndex:14];
-                [encoder setBytes:&nb02 length:sizeof(nb02) atIndex:15];
-                [encoder setBytes:&nb03 length:sizeof(nb03) atIndex:16];
-                [encoder setBytes:&nb11 length:sizeof(nb11) atIndex:17];
-                [encoder setBytes:&nb12 length:sizeof(nb12) atIndex:18];
-                [encoder setBytes:&nb13 length:sizeof(nb13) atIndex:19];
-                [encoder setBytes:&nb21 length:sizeof(nb21) atIndex:20];
-                [encoder setBytes:&nb22 length:sizeof(nb22) atIndex:21];
-                [encoder setBytes:&nb31 length:sizeof(nb31) atIndex:22];
-                [encoder setBytes:&nb41 length:sizeof(nb41) atIndex:23];
-                [encoder setBytes:&nb42 length:sizeof(nb42) atIndex:24];
-                [encoder setBytes:&nb43 length:sizeof(nb43) atIndex:25];
-                [encoder setBytes:&nb51 length:sizeof(nb51) atIndex:26];
-                [encoder setBytes:&nb52 length:sizeof(nb52) atIndex:27];
-                [encoder setBytes:&nb53 length:sizeof(nb53) atIndex:28];
-                // NOTE: max index is 31
+                [encoder setBytes:&args    length:sizeof(args) atIndex:8];
 
                 if (ne30 == 1) {
                     // Mamba-2
@@ -3028,12 +2693,6 @@
                     GGML_ASSERT(d_inner == 1);
                     [encoder dispatchThreadgroups:MTLSizeMake(n_head, n_seqs, 1) threadsPerThreadgroup:MTLSizeMake(1, 1, 1)];
                 }
-=======
-                [encoder setBuffer:id_dst  offset:offs_dst  atIndex:6];
-                [encoder setBytes:&args    length:sizeof(args) atIndex:7];
-
-                [encoder dispatchThreadgroups:MTLSizeMake(d_inner, n_seqs, 1) threadsPerThreadgroup:MTLSizeMake(1, 1, 1)];
->>>>>>> b1dd4d08
             } break;
         case GGML_OP_RWKV_WKV6:
             {
