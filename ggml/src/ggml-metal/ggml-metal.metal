--- conflicted
+++ resolved
@@ -1256,12 +1256,7 @@
     x[0] = sumf;
 }
 
-<<<<<<< HEAD
 // ref: ggml.c:ggml_compute_forward_ssm_scan_f32, Mamba-1 part
-// TODO: optimize
-=======
-// ref: ggml.c:ggml_compute_forward_ssm_scan_f32
->>>>>>> b1dd4d08
 kernel void kernel_ssm_scan_f32(
         device const void * src0,
         device const void * src1,
@@ -1271,31 +1266,7 @@
         device const void * src5,
         device const void * src6,
         device      float * dst,
-<<<<<<< HEAD
-        constant  int64_t & d_state,
-        constant  int64_t & d_inner,
-        constant  int64_t & n_head,
-        constant  int64_t & n_group,
-        constant  int64_t & n_seq_tokens,
-        constant  int64_t & n_seqs,
-        constant uint64_t & nb01,
-        constant uint64_t & nb02,
-        constant uint64_t & nb03,
-        constant uint64_t & nb11,
-        constant uint64_t & nb12,
-        constant uint64_t & nb13,
-        constant uint64_t & nb21,
-        constant uint64_t & nb22,
-        constant uint64_t & nb31,
-        constant uint64_t & nb41,
-        constant uint64_t & nb42,
-        constant uint64_t & nb43,
-        constant uint64_t & nb51,
-        constant uint64_t & nb52,
-        constant uint64_t & nb53,
-=======
         constant ggml_metal_kargs_ssm_scan & args,
->>>>>>> b1dd4d08
         uint3 tgpig[[threadgroup_position_in_grid]],
         uint3 tpitg[[thread_position_in_threadgroup]],
         uint3   ntg[[threads_per_threadgroup]]) {
@@ -1307,26 +1278,26 @@
     const uint64_t nb10 = sizeof(float);
     const uint64_t nb20 = sizeof(float);
 
-    const int64_t nc  = d_state;
-    const int64_t nr  = d_inner;
-    const int64_t nh  = n_head;
-    const int64_t ng  = n_group;
-    const int64_t n_t = n_seq_tokens;
-
-    const int64_t s_off = d_inner * n_head * n_seq_tokens * n_seqs * sizeof(float);
+    const int64_t nc  = args.d_state;
+    const int64_t nr  = args.d_inner;
+    const int64_t nh  = args.n_head;
+    const int64_t ng  = args.n_group;
+    const int64_t n_t = args.n_seq_tokens;
+
+    const int64_t s_off = nr * nh * nt * args.n_seqs * sizeof(float);
 
     device const int32_t * ids = (device const int32_t *) src6;
 
-    device const float * s0 = (device const float *) ((device const char *) src0 + ir*nb02 + ids[i3]*nb03);
-    device       float * s  = (device       float *) ((device       char *) dst  + ir*nb02 +      i3*nb03 + s_off);
+    device const float * s0 = (device const float *) ((device const char *) src0 + ir*args.nb02 + ids[i3]*args.nb03);
+    device       float * s  = (device       float *) ((device       char *) dst  + ir*args.nb02 +      i3*args.nb03 + s_off);
 
     for (int64_t i2 = 0; i2 < n_t; ++i2) {
-        device const float * x  = (device const float *) ((device const char *) src1 + i1*nb10 + ir*nb11 + i2*nb12 + i3*nb13); // {dim, nh, nt, ns}
-        device const float * dt = (device const float *) ((device const char *) src2 + ir*nb20 + i2*nb21 + i3*nb22); // {nh, nt, ns}
-        device const float * A  = (device const float *) ((device const char *) src3 + ir*nb31); // {d_state, nh}
-        device const float * B  = (device const float *) ((device const char *) src4 + (ir & (ng - 1))*nb41 + i2*nb42 + i3*nb43); // {d_state, ng, nt, ns}
-        device const float * C  = (device const float *) ((device const char *) src5 + (ir & (ng - 1))*nb51 + i2*nb52 + i3*nb53); // {d_state, ng, nt, ns}
-        device       float * y  = (device       float *) ((device       char *) dst  + (i1 + ir*(nr) + i2*(nh*nr) + i3*(n_t*nh*nr))*nb00); // {dim, nh, nt, ns}
+        device const float * x  = (device const float *) ((device const char *) src1 + i1*args.nb10 + ir*args.nb11 + i2*args.nb12 + i3*args.nb13); // {dim, nh, nt, ns}
+        device const float * dt = (device const float *) ((device const char *) src2 + ir*args.nb20 + i2*args.nb21 + i3*args.nb22); // {nh, nt, ns}
+        device const float * A  = (device const float *) ((device const char *) src3 + ir*args.nb31); // {d_state, nh}
+        device const float * B  = (device const float *) ((device const char *) src4 + (ir & (ng - 1))*args.nb41 + i2*args.nb42 + i3*args.nb43); // {d_state, ng, nt, ns}
+        device const float * C  = (device const float *) ((device const char *) src5 + (ir & (ng - 1))*args.nb51 + i2*args.nb52 + i3*args.nb53); // {d_state, ng, nt, ns}
+        device       float * y  = (device       float *) ((device       char *) dst  + (i1 + ir*(nr) + i2*(nh*nr) + i3*(n_t*nh*nr))*args.nb00); // {dim, nh, nt, ns}
 
         const float dt_soft_plus = dt[0] <= 20.0f ? log(1.0f + exp(dt[0])) : dt[0];
         const float x_dt = x[0] * dt_soft_plus;
@@ -1357,27 +1328,7 @@
         device const void * src5,
         device const void * src6,
         device      float * dst,
-        constant  int64_t & d_state,
-        constant  int64_t & d_inner,
-        constant  int64_t & n_head,
-        constant  int64_t & n_group,
-        constant  int64_t & n_seq_tokens,
-        constant  int64_t & n_seqs,
-        constant uint64_t & nb01,
-        constant uint64_t & nb02,
-        constant uint64_t & nb03,
-        constant uint64_t & nb11,
-        constant uint64_t & nb12,
-        constant uint64_t & nb13,
-        constant uint64_t & nb21,
-        constant uint64_t & nb22,
-        constant uint64_t & nb31,
-        constant uint64_t & nb41,
-        constant uint64_t & nb42,
-        constant uint64_t & nb43,
-        constant uint64_t & nb51,
-        constant uint64_t & nb52,
-        constant uint64_t & nb53,
+        constant ggml_metal_kargs_ssm_scan & args,
         uint3 tgpig[[threadgroup_position_in_grid]],
         uint3 tpitg[[thread_position_in_threadgroup]],
         uint3   ntg[[threads_per_threadgroup]]) {
@@ -1389,14 +1340,13 @@
     const uint64_t nb10 = sizeof(float);
     const uint64_t nb20 = sizeof(float);
 
-<<<<<<< HEAD
-    const int64_t nc  = d_state;
-    const int64_t nr  = d_inner;
-    const int64_t nh  = n_head;
-    const int64_t ng  = n_group;
-    const int64_t n_t = n_seq_tokens;
-
-    const int64_t s_off = d_inner * n_head * n_seq_tokens * n_seqs * sizeof(float);
+    const int64_t nc  = args.d_state;
+    const int64_t nr  = args.d_inner;
+    const int64_t nh  = args.n_head;
+    const int64_t ng  = args.n_group;
+    const int64_t n_t = args.n_seq_tokens;
+
+    const int64_t s_off = nr * nh * n_t * args.n_seqs * sizeof(float);
 
     device const int32_t * ids = (device const int32_t *) src6;
 
@@ -1414,30 +1364,6 @@
         const float dt_soft_plus = dt[0] <= 20.0f ? log(1.0f + exp(dt[0])) : dt[0];
         const float x_dt = x[0] * dt_soft_plus;
         const float dA = exp(dt_soft_plus * A[0]);
-=======
-    const int64_t nc  = args.d_state;
-    // const int64_t nr  = args.d_inner;
-    const int64_t n_t = args.n_seq_tokens;
-    // const int64_t n_s = args.n_seqs;
-
-    for (int64_t i2 = 0; i2 < n_t; ++i2) {
-        device const float * s0 = (device const float *) ((device const char *) src0 + ir*args.nb01 + i3*args.nb02);
-        device const float * x  = (device const float *) ((device const char *) src1 + ir*args.nb10 + i2*args.nb11 + i3*args.nb12);
-        device const float * dt = (device const float *) ((device const char *) src2 + ir*args.nb20 + i2*args.nb21 + i3*args.nb22);
-        device const float * A  = (device const float *) ((device const char *) src3 + ir*args.nb31);
-        device const float * B  = (device const float *) ((device const char *) src4 + i2*args.nb41 + i3*args.nb42);
-        device const float * C  = (device const float *) ((device const char *) src5 + i2*args.nb51 + i3*args.nb52);
-        device       float * y  = (device       float *) ((device       char *) dst  + ir*args.nb10 + i2*args.nb11 + i3*args.nb12); // TODO: do not use src1 strides
-        device       float * s  = (device       float *) ((device       char *) dst  + ir*args.nb01 + i3*args.nb02 +    args.nb13);
-
-        if (i2 > 0) {
-            s0 = s;
-        }
-
-        // i1 == 0
-        float dt_soft_plus = dt[0] <= 20.0f ? log(1.0f + exp(dt[0])) : dt[0];
-        float x_dt = x[0] * dt_soft_plus;
->>>>>>> b1dd4d08
         float sumf = 0.0f;
 
         for (int64_t i0 = 0; i0 < nc; ++i0) {
