#pragma once

#include "llama-arch.h"
#include "llama-hparams.h"
#include "llama-adapter.h"

#include <cstdint>
#include <vector>
#include <memory>
#include <set>
#include <functional>

struct ggml_cgraph;
struct ggml_context;
struct ggml_tensor;

struct llama_ubatch;
struct llama_cparams;

class llama_memory_i;
class llama_kv_cache_unified;
class llama_kv_cache_recurrent;

// certain models (typically multi-modal) can produce different types of graphs
enum llm_graph_type {
    LLM_GRAPH_TYPE_DEFAULT,
    LLM_GRAPH_TYPE_ENCODER,
    LLM_GRAPH_TYPE_DECODER,
};

enum llm_ffn_op_type {
    LLM_FFN_SILU,
    LLM_FFN_GELU,
    LLM_FFN_RELU,
    LLM_FFN_RELU_SQR,
    LLM_FFN_SWIGLU,
};

enum llm_ffn_gate_type {
    LLM_FFN_SEQ,
    LLM_FFN_PAR, // ffn_gate is parallel to ffn_up
};

enum llm_norm_type {
    LLM_NORM,
    LLM_NORM_RMS,
    LLM_NORM_GROUP,
};

// TODO: tmp - need something better to pass the data from the encoder to the decoder
struct llama_cross {
    // the output embeddings from the encoder as a ggml tensor
    // TODO: this needs more work to be correct, for now copy the embeddings data to host memory
    //       ref: https://github.com/ggml-org/llama.cpp/pull/11213#discussion_r1969892524
    //ggml_tensor * t_embd = nullptr;

    int64_t n_embd = 0;
    int64_t n_enc  = 0;

    // embeddings data copied to host memory (tmp)
    std::vector<float> v_embd;

    // needed to construct the cross-attention mask in the decoder
    std::vector<std::set<llama_seq_id>> seq_ids_enc;
};

//
// llm_graph_input
//

class llm_graph_input_i {
public:
    virtual ~llm_graph_input_i() = default;

    virtual void set_input(const llama_ubatch * ubatch) = 0;
};

using llm_graph_input_ptr = std::unique_ptr<llm_graph_input_i>;


class llm_graph_input_embd : public llm_graph_input_i {
public:
    llm_graph_input_embd()          = default;
    virtual ~llm_graph_input_embd() = default;

    void set_input(const llama_ubatch * ubatch) override;

    ggml_tensor * tokens = nullptr; // I32 [n_batch]
    ggml_tensor * embd   = nullptr; // F32 [n_embd, n_batch]
};

class llm_graph_input_pos : public llm_graph_input_i {
public:
    llm_graph_input_pos(int64_t n_pos_per_embd) : n_pos_per_embd(n_pos_per_embd) {}
    virtual ~llm_graph_input_pos() = default;

    void set_input(const llama_ubatch * ubatch) override;

    ggml_tensor * pos = nullptr; // I32 [n_batch]

    const int64_t n_pos_per_embd = 1;
};

// temperature tuning, used by llama4
class llm_graph_input_attn_temp : public llm_graph_input_i {
public:
    llm_graph_input_attn_temp(uint32_t n_attn_temp_floor_scale, float f_attn_temp_scale)
        : n_attn_temp_floor_scale(n_attn_temp_floor_scale), f_attn_temp_scale(f_attn_temp_scale) {}
    virtual ~llm_graph_input_attn_temp() = default;

    void set_input(const llama_ubatch * ubatch) override;

    ggml_tensor * attn_scale = nullptr; // F32 [n_batch]

    const uint32_t n_attn_temp_floor_scale;
    const float    f_attn_temp_scale;
};

class llm_graph_input_pos_bucket : public llm_graph_input_i {
public:
    llm_graph_input_pos_bucket(const llama_hparams & hparams) : hparams(hparams) {}
    virtual ~llm_graph_input_pos_bucket() = default;

    void set_input(const llama_ubatch * ubatch) override;

    ggml_tensor * pos_bucket = nullptr; // I32 [n_batch, n_batch]

    const llama_hparams & hparams;
};

class llm_graph_input_pos_bucket_kv : public llm_graph_input_i {
public:
    llm_graph_input_pos_bucket_kv(
            const llama_hparams & hparams,
            const llama_kv_cache_unified * kv_self) : hparams(hparams), kv_self(kv_self) {}
    virtual ~llm_graph_input_pos_bucket_kv() = default;

    void set_input(const llama_ubatch * ubatch) override;

    ggml_tensor * pos_bucket = nullptr; // I32 [n_kv, n_batch]

    const llama_hparams & hparams;
    const llama_kv_cache_unified * kv_self;
};

class llm_graph_input_out_ids : public llm_graph_input_i {
public:
    llm_graph_input_out_ids(
            const llama_hparams & hparams,
            const llama_cparams & cparams,
            int32_t n_outputs) : hparams(hparams), cparams(cparams), n_outputs(n_outputs) {}
    virtual ~llm_graph_input_out_ids() = default;

    void set_input(const llama_ubatch * ubatch) override;

    ggml_tensor * out_ids; // I32 [n_outputs]

    const llama_hparams & hparams;
    const llama_cparams & cparams;

    const int32_t n_outputs;
};

class llm_graph_input_mean : public llm_graph_input_i {
public:
    llm_graph_input_mean(const llama_cparams & cparams) : cparams(cparams) {}
    virtual ~llm_graph_input_mean() = default;

    void set_input(const llama_ubatch * ubatch) override;

    ggml_tensor * mean; // F32 [n_batch, n_batch]

    const llama_cparams & cparams;
};

class llm_graph_input_cls : public llm_graph_input_i {
public:
    llm_graph_input_cls(const llama_cparams & cparams) : cparams(cparams) {}
    virtual ~llm_graph_input_cls() = default;

    void set_input(const llama_ubatch * ubatch) override;

    ggml_tensor * cls; // I32 [n_batch]

    const llama_cparams & cparams;
};

class llm_graph_input_s_copy : public llm_graph_input_i {
public:
    llm_graph_input_s_copy(const llama_kv_cache_recurrent * kv_self) : kv_self(kv_self) {}
    virtual ~llm_graph_input_s_copy() = default;

    void set_input(const llama_ubatch * ubatch) override;

    ggml_tensor * s_copy; // I32 [kv_size]

    const llama_kv_cache_recurrent * kv_self;
};

<<<<<<< HEAD
=======
class llm_graph_input_s_mask : public llm_graph_input_i {
public:
    llm_graph_input_s_mask(const llama_kv_cache_recurrent * kv_self) : kv_self(kv_self) {}
    virtual ~llm_graph_input_s_mask() = default;

    void set_input(const llama_ubatch * ubatch) override;

    ggml_tensor * s_mask; // F32 [1, n_kv]

    const llama_kv_cache_recurrent * kv_self;
};

>>>>>>> c642bc01
class llm_graph_input_cross_embd : public llm_graph_input_i {
public:
    llm_graph_input_cross_embd(
            const llama_cross * cross) : cross(cross) {}
    virtual ~llm_graph_input_cross_embd() = default;

    void set_input(const llama_ubatch * ubatch) override;

    ggml_tensor * cross_embd; // F32 [n_embd, n_outputs_enc]

    const llama_cross * cross;
};

class llm_graph_input_attn_no_cache : public llm_graph_input_i {
public:
    llm_graph_input_attn_no_cache(const llama_hparams & hparams, const llama_cparams & cparams) :
        hparams(hparams),
        cparams(cparams) {
    }
    ~llm_graph_input_attn_no_cache() = default;

    void set_input(const llama_ubatch * ubatch) override;

    ggml_tensor * get_kq_mask() const { return kq_mask_cnv; }

    ggml_tensor * kq_mask     = nullptr; // F32 [n_tokens, n_batch]
    ggml_tensor * kq_mask_cnv = nullptr; //     [n_tokens, n_batch]

    const llama_hparams & hparams;
    const llama_cparams & cparams;
};

class llm_graph_input_attn_kv_unified : public llm_graph_input_i {
public:
    llm_graph_input_attn_kv_unified(
            const llama_hparams & hparams,
            const llama_cparams & cparams,
            const llama_kv_cache_unified * kv_self) :
        hparams(hparams),
        cparams(cparams),
        kv_self(kv_self) {
    }
    ~llm_graph_input_attn_kv_unified() = default;

    void set_input(const llama_ubatch * ubatch) override;

    ggml_tensor * get_kq_mask()     const { return self_kq_mask_cnv; }
    ggml_tensor * get_kq_mask_swa() const { return self_kq_mask_swa_cnv; }

    ggml_tensor * self_kq_mask         = nullptr; // F32 [n_kv, n_batch]
    ggml_tensor * self_kq_mask_cnv     = nullptr; //     [n_kv, n_batch]
    ggml_tensor * self_kq_mask_swa     = nullptr; // F32 [n_kv, n_batch]
    ggml_tensor * self_kq_mask_swa_cnv = nullptr; //     [n_kv, n_batch]

    const llama_hparams & hparams;
    const llama_cparams & cparams;

    const llama_kv_cache_unified * kv_self;
};

class llm_graph_input_attn_cross : public llm_graph_input_i {
public:
    llm_graph_input_attn_cross(const llama_cross * cross) : cross(cross) {}
    ~llm_graph_input_attn_cross() = default;

    void set_input(const llama_ubatch * ubatch) override;

    ggml_tensor * get_kq_mask_cross() const { return cross_kq_mask_cnv; }

    ggml_tensor * cross_kq_mask     = nullptr; // F32 [n_outputs_enc, n_batch]
    ggml_tensor * cross_kq_mask_cnv = nullptr; // F32 [n_outputs_enc, n_batch]

    const llama_cross * cross = nullptr;
};

//
// llm_graph_result
//

// these objects deliver the result from the graph build process back to the llama_context
// note that the input tensors created for the graph are referenced here - the goal is to be able to populate their
//   specific data, by calling the set_inputs() method
// along with the input tensors, the object also provides commonly used outputs tensors, such as logits, embeddings, etc.
//   these are used by the llama_context to extact the relevant data, based on the compute parameters

class llm_graph_result_i {
public:
    virtual ~llm_graph_result_i() = default;

    virtual ggml_tensor * get_logits()      = 0;
    virtual ggml_tensor * get_embd()        = 0;
    virtual ggml_tensor * get_embd_pooled() = 0;

    virtual void set_inputs(const llama_ubatch * ubatch) = 0;
};

using llm_graph_result_ptr = std::unique_ptr<llm_graph_result_i>;


class llm_graph_result : public llm_graph_result_i {
public:
    virtual ~llm_graph_result() = default;

    ggml_tensor * get_logits()      override { return t_logits; }
    ggml_tensor * get_embd()        override { return t_embd; }
    ggml_tensor * get_embd_pooled() override { return t_embd_pooled; }

    void set_inputs(const llama_ubatch * ubatch) override {
        for (auto & input : inputs) {
            input->set_input(ubatch);
        }
    }

    llm_graph_input_i * add_input(llm_graph_input_ptr input) {
        inputs.emplace_back(std::move(input));
        return inputs.back().get();
    }

    // important graph nodes
    ggml_tensor * t_logits      = nullptr;
    ggml_tensor * t_embd        = nullptr;
    ggml_tensor * t_embd_pooled = nullptr;

    std::vector<llm_graph_input_ptr> inputs;
};

//
// llm_graph_context
//

// callback that allows us to apply custom logic to each tensor (e.g. ggml-alloc, offloading, etc.)
using llm_graph_cb = std::function<void(const llama_ubatch & ubatch, ggml_tensor * cur, const char * name, int il)>;

struct llm_graph_params {
    ggml_context * ctx;

    const llm_arch arch;

    const llama_hparams & hparams;
    const llama_cparams & cparams;
    const llama_ubatch  & ubatch;

    ggml_backend_sched_t sched;
    ggml_backend_t backend_cpu;

    const llama_adapter_cvec  * cvec;
    const llama_adapter_loras * loras;
    const llama_memory_i      * memory;
    const llama_cross         * cross;

    int32_t n_outputs;

    const llm_graph_cb & cb;
};

struct llm_graph_context {
    const llm_arch arch;

    const llama_hparams & hparams;
    const llama_cparams & cparams;
    const llama_ubatch  & ubatch;

    const int64_t n_embd;
    const int64_t n_layer;
    const int64_t n_rot;
    const int64_t n_ctx;       // user-specified context size (can be different from n_ctx_train)
    const int64_t n_ctx_per_seq;
    const int64_t n_head;
    const int64_t n_head_kv;
    const int64_t n_embd_head_k;
    const int64_t n_embd_k_gqa;
    const int64_t n_embd_head_v;
    const int64_t n_embd_v_gqa;
    const int64_t n_expert;
    const int64_t n_expert_used;

    const float freq_base;
    const float freq_scale;
    const float ext_factor;
    const float attn_factor;
    const float beta_fast;
    const float beta_slow;
    const float norm_eps;
    const float norm_rms_eps;

    const int32_t n_tokens;
    const int32_t n_outputs;
    const int32_t n_ctx_orig; // yarn

    const enum llama_pooling_type pooling_type;
    const enum llama_rope_type    rope_type;

    ggml_context * ctx0 = nullptr;

    ggml_backend_sched_t sched;

    ggml_backend_t backend_cpu; // TODO: needed by build_attn_mha, figure out a way to remove?

    const llama_adapter_cvec  * cvec;
    const llama_adapter_loras * loras;
    const llama_memory_i      * memory;
    const llama_cross         * cross;

    const llm_graph_cb & cb_func;

    std::unique_ptr<llm_graph_result> res;

    llm_graph_context(const llm_graph_params & params);

    int64_t n_pos_per_embd() const;

    void cb(ggml_tensor * cur, const char * name, int il) const;

    //
    // common
    //

    ggml_tensor * build_cvec(
             ggml_tensor * cur,
                     int   il) const;

    // do mat_mul, while optionally apply lora
    ggml_tensor * build_lora_mm(
              ggml_tensor * w,
              ggml_tensor * cur) const;

    // do mat_mul_id, while optionally apply lora
    ggml_tensor * build_lora_mm_id(
              ggml_tensor * w,   // ggml_tensor * as
              ggml_tensor * cur, // ggml_tensor * b
              ggml_tensor * ids) const;

    ggml_tensor * build_norm(
             ggml_tensor * cur,
             ggml_tensor * mw,
             ggml_tensor * mb,
           llm_norm_type   type,
                     int   il) const;

    ggml_tensor * build_ffn(
             ggml_tensor * cur,
             ggml_tensor * up,
             ggml_tensor * up_b,
             ggml_tensor * up_s,
             ggml_tensor * gate,
             ggml_tensor * gate_b,
             ggml_tensor * gate_s,
             ggml_tensor * down,
             ggml_tensor * down_b,
             ggml_tensor * down_s,
             ggml_tensor * act_scales,
         llm_ffn_op_type   type_op,
       llm_ffn_gate_type   type_gate,
                     int   il) const;

    ggml_tensor * build_moe_ffn(
             ggml_tensor * cur,
             ggml_tensor * gate_inp,
             ggml_tensor * up_exps,
             ggml_tensor * gate_exps,
             ggml_tensor * down_exps,
             ggml_tensor * exp_probs_b,
                 int64_t   n_expert,
                 int64_t   n_expert_used,
         llm_ffn_op_type   type_op,
                    bool   norm_w,
                    bool   scale_w,
                   float   w_scale,
            llama_expert_gating_func_type gating_op,
                     int   il) const;

    //
    // inputs
    //

    ggml_tensor * build_inp_embd(ggml_tensor * tok_embd) const;
    ggml_tensor * build_inp_pos() const;
    ggml_tensor * build_inp_attn_scale() const;
    ggml_tensor * build_inp_out_ids() const;
    ggml_tensor * build_inp_mean() const;
    ggml_tensor * build_inp_cls() const;
    ggml_tensor * build_inp_s_copy() const;

    ggml_tensor * build_inp_cross_embd() const;
    ggml_tensor * build_inp_pos_bucket_enc() const;
    ggml_tensor * build_inp_pos_bucket_dec() const;
    ggml_tensor * build_pos_bias(ggml_tensor * pos_bucket, ggml_tensor * attn_rel_b) const;

    //
    // attention
    //

    ggml_tensor * build_attn_mha(
             ggml_cgraph * gf,
             ggml_tensor * q,     // [n_embd_head_q, n_tokens, n_head_q]
             ggml_tensor * k,     // [n_embd_head_k, n_tokens, n_head_k]
             ggml_tensor * v,     // [n_embd_head_v, n_tokens, n_head_v] (v_trans == false)
             ggml_tensor * kq_b,
             ggml_tensor * kq_mask,
             ggml_tensor * v_mla, // [n_embd_head_v_mla, n_embd_head_v, n_head_v]
                    bool   v_trans,
                   float   kq_scale) const;

    llm_graph_input_attn_no_cache * build_attn_inp_no_cache() const;

    ggml_tensor * build_attn(
            llm_graph_input_attn_no_cache * inp,
            ggml_cgraph * gf,
            ggml_tensor * wo,
            ggml_tensor * wo_b,
            ggml_tensor * q_cur, // [n_embd_head_q, n_head_q, n_tokens]
            ggml_tensor * k_cur, // [n_embd_head_k, n_head_k, n_tokens]
            ggml_tensor * v_cur, // [n_embd_head_v, n_head_v, n_tokens]
            ggml_tensor * kq_b,
            ggml_tensor * v_mla, // [n_embd_head_v_mla, n_embd_head_v, n_head_v]
                  float   kq_scale,
                    int   il) const;

    llm_graph_input_attn_kv_unified * build_attn_inp_kv_unified() const;

    ggml_tensor * build_attn(
            llm_graph_input_attn_kv_unified * inp,
            ggml_cgraph * gf,
            ggml_tensor * wo,
            ggml_tensor * wo_b,
            ggml_tensor * q_cur, // [n_embd_head_q, n_head_q, n_tokens]
            ggml_tensor * k_cur, // [n_embd_head_k, n_head_k, n_tokens]
            ggml_tensor * v_cur, // [n_embd_head_v, n_head_v, n_tokens]
            ggml_tensor * kq_b,
            ggml_tensor * v_mla, // [n_embd_head_v_mla, n_embd_head_v, n_head_v]
                  float   kq_scale,
                    int   il) const;

    llm_graph_input_attn_cross * build_attn_inp_cross() const;

    ggml_tensor * build_attn(
            llm_graph_input_attn_cross * inp,
            ggml_cgraph * gf,
            ggml_tensor * wo,
            ggml_tensor * wo_b,
            ggml_tensor * q_cur, // [n_embd_head_q, n_head_q, n_tokens]
            ggml_tensor * k_cur, // [n_embd_head_k, n_head_k, n_tokens]
            ggml_tensor * v_cur, // [n_embd_head_v, n_head_v, n_tokens]
            ggml_tensor * kq_b,
            ggml_tensor * v_mla, // [n_embd_head_v_mla, n_embd_head_v, n_head_v]
                  float   kq_scale,
                    int   il) const;

    //
    // recurrent
    //

    ggml_tensor * build_recurrent_state(
             ggml_cgraph * gf,
             ggml_tensor * s,
             ggml_tensor * state_copy,
                 int32_t   n_state,
                 int32_t   n_seqs,
                    bool   avoid_copies = false) const;

    ggml_tensor * build_rwkv_token_shift_load(
             ggml_cgraph * gf,
             ggml_tensor * state_copy,
      const llama_ubatch & ubatch,
                     int   il) const;

    ggml_tensor * build_rwkv_token_shift_store(
             ggml_tensor * token_shift,
      const llama_ubatch & ubatch,
                     int   il) const;

    //
    // pooling
    //

    void build_pooling(
            ggml_cgraph * gf,
            ggml_tensor * cls,
            ggml_tensor * cls_b,
            ggml_tensor * cls_out,
            ggml_tensor * cls_out_b) const;
};<|MERGE_RESOLUTION|>--- conflicted
+++ resolved
@@ -197,21 +197,6 @@
     const llama_kv_cache_recurrent * kv_self;
 };
 
-<<<<<<< HEAD
-=======
-class llm_graph_input_s_mask : public llm_graph_input_i {
-public:
-    llm_graph_input_s_mask(const llama_kv_cache_recurrent * kv_self) : kv_self(kv_self) {}
-    virtual ~llm_graph_input_s_mask() = default;
-
-    void set_input(const llama_ubatch * ubatch) override;
-
-    ggml_tensor * s_mask; // F32 [1, n_kv]
-
-    const llama_kv_cache_recurrent * kv_self;
-};
-
->>>>>>> c642bc01
 class llm_graph_input_cross_embd : public llm_graph_input_i {
 public:
     llm_graph_input_cross_embd(
